--- conflicted
+++ resolved
@@ -20,12 +20,8 @@
 # Configuration files with secrets - may contain sensitive connection info, check before deleting
 .*.cnf
 
-<<<<<<< HEAD
-# Development tools (built from cmd/)
+# Development tools (built from dev-tools/)
 bin/
 
-# Phantom worktree notes
-=======
 # Phantom worktree notes - temporary development notes, safe to delete anywhere
->>>>>>> 09377541
 .notes.md