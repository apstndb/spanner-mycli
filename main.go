--- conflicted
+++ resolved
@@ -96,11 +96,8 @@
 	DatabaseRole              string            `long:"database-role" description:"alias of --role" hidden:"true" default-mask:"-"`
 	EnablePartitionedDML      bool              `long:"enable-partitioned-dml" description:"Partitioned DML as default (AUTOCOMMIT_DML_MODE=PARTITIONED_NON_ATOMIC)" default-mask:"-"`
 	Timeout                   string            `long:"timeout" description:"Statement timeout (e.g., '10s', '5m', '1h')" default:"10m"`
-<<<<<<< HEAD
 	Async                     bool              `long:"async" description:"Return immediately, without waiting for the operation in progress to complete" default-mask:"-"`
-=======
 	TryPartitionQuery         bool              `long:"try-partition-query" description:"Test whether the query can be executed as partition query without execution" default-mask:"-"`
->>>>>>> 731663d4
 	MCP                       bool              `long:"mcp" description:"Run as MCP server" default-mask:"-"`
 }
 
