package main

import (
	"context"
	"errors"
	"fmt"
	"log/slog"
	"os/exec"
	"regexp"
	"runtime"
	"strings"

	"github.com/kballard/go-shellquote"
)

// MetaCommandStatement is a marker interface for meta commands (commands starting with \).
// Meta commands are not SQL statements and have special handling in the CLI.
type MetaCommandStatement interface {
	Statement
	isMetaCommand()
}

// ShellMetaCommand executes system shell commands using \! syntax
type ShellMetaCommand struct {
	Command string
}

// Ensure ShellMetaCommand implements MetaCommandStatement
var _ MetaCommandStatement = (*ShellMetaCommand)(nil)

// isMetaCommand marks this as a meta command
func (s *ShellMetaCommand) isMetaCommand() {}

// Execute runs the shell command
func (s *ShellMetaCommand) Execute(ctx context.Context, session *Session) (*Result, error) {
	// Check if system commands are disabled
	if session.systemVariables.SkipSystemCommand {
		return nil, errors.New("system commands are disabled")
	}

	// Choose shell based on platform
	var shellCmd *exec.Cmd
	if runtime.GOOS == "windows" {
		shellCmd = exec.CommandContext(ctx, "cmd", "/c", s.Command)
	} else {
		shellCmd = exec.CommandContext(ctx, "sh", "-c", s.Command)
	}

	// Check if output stream is configured
	if session.systemVariables.CurrentOutStream == nil {
		slog.Error("CurrentOutStream is nil, cannot write shell command output", "command", s.Command)
		return nil, errors.New("internal error: output stream not configured")
	}
	if session.systemVariables.CurrentErrStream == nil {
		slog.Error("CurrentErrStream is nil, cannot write shell command error output", "command", s.Command)
		return nil, errors.New("internal error: error stream not configured")
	}

	// Stream stdout and stderr directly to avoid buffering large amounts of data in memory
	shellCmd.Stdout = session.systemVariables.CurrentOutStream
	shellCmd.Stderr = session.systemVariables.CurrentErrStream

	// Execute the command
	if err := shellCmd.Run(); err != nil {
		// If it's an ExitError, the command ran but returned a non-zero status.
		// The command's own stderr has already been printed. We can consider this
		// a "successful" execution from the CLI's perspective and not print a
		// redundant error message.
		if _, ok := err.(*exec.ExitError); ok {
			return &Result{}, nil
		}
		// For other errors (e.g., command not found), it's a genuine execution error.
		return nil, fmt.Errorf("command failed: %w", err)
	}

	// Return empty result
	return &Result{}, nil
}

// metaCommandPattern matches meta commands starting with \ followed by a single character
var metaCommandPattern = regexp.MustCompile(`^\\(.)(?:\s+(.*))?$`)

// ParseMetaCommand parses a meta command string into a Statement
func ParseMetaCommand(input string) (Statement, error) {
	trimmed := strings.TrimSpace(input)
	matches := metaCommandPattern.FindStringSubmatch(trimmed)
	if matches == nil {
		return nil, errors.New("invalid meta command format")
	}

	command := matches[1]
	args := ""
	if len(matches) > 2 {
		args = matches[2]
	}

	switch command {
	case "!":
		if args == "" {
			return nil, errors.New("\\! requires a shell command")
		}
		return &ShellMetaCommand{Command: args}, nil
	case ".":
		if args == "" {
			return nil, errors.New("\\. requires a filename")
		}
		// Use shellquote for proper parsing of quoted filenames
		words, err := shellquote.Split(args)
		if err != nil {
			return nil, fmt.Errorf("invalid filename quoting: %w", err)
		}
		if len(words) != 1 {
			return nil, errors.New("\\. requires exactly one filename")
		}
		return &SourceMetaCommand{FilePath: words[0]}, nil
<<<<<<< HEAD
	case "R":
		trimmedArgs := strings.TrimSpace(args)
		if trimmedArgs == "" {
			return nil, errors.New("\\R requires a prompt string")
		}
		return &PromptMetaCommand{PromptString: trimmedArgs}, nil
=======
	case "u":
		if args == "" {
			return nil, errors.New("\\u requires a database name")
		}
		// Trim spaces and remove backticks if present (SQL-style quoting)
		database := strings.Trim(strings.TrimSpace(args), "`")
		if database == "" {
			return nil, errors.New("\\u requires a database name")
		}
		return &UseDatabaseMetaCommand{Database: database}, nil
>>>>>>> d04d4808
	default:
		return nil, fmt.Errorf("unsupported meta command: \\%s", command)
	}
}

// SourceMetaCommand executes SQL statements from a file using \. syntax
type SourceMetaCommand struct {
	FilePath string
}

// Ensure SourceMetaCommand implements MetaCommandStatement
var _ MetaCommandStatement = (*SourceMetaCommand)(nil)

// isMetaCommand marks this as a meta command
func (s *SourceMetaCommand) isMetaCommand() {}

// Execute is not used for SourceMetaCommand as it's handled specially in CLI
func (s *SourceMetaCommand) Execute(ctx context.Context, session *Session) (*Result, error) {
	// This should not be called as SourceMetaCommand is handled in handleSpecialStatements.
	// While panic might be more appropriate for this logic error, we follow the
	// codebase convention of avoiding panics and return an error instead.
	return nil, errors.New("SourceMetaCommand.Execute should not be called; it must be handled by the CLI")
}

<<<<<<< HEAD
// PromptMetaCommand changes the prompt string using \R syntax
type PromptMetaCommand struct {
	PromptString string
}

// Ensure PromptMetaCommand implements MetaCommandStatement
var _ MetaCommandStatement = (*PromptMetaCommand)(nil)

// isMetaCommand marks this as a meta command
func (p *PromptMetaCommand) isMetaCommand() {}

// Execute updates the CLI_PROMPT system variable
func (p *PromptMetaCommand) Execute(ctx context.Context, session *Session) (*Result, error) {
	// Add a trailing space to the prompt for better UX (separation between prompt and input)
	// This ensures compatibility with Google Cloud Spanner CLI behavior
	promptWithSpace := p.PromptString + " "
	if err := session.systemVariables.Set("CLI_PROMPT", promptWithSpace); err != nil {
		return nil, fmt.Errorf("failed to set prompt: %w", err)
	}
	return &Result{}, nil
=======
// UseDatabaseMetaCommand switches database using \u syntax
type UseDatabaseMetaCommand struct {
	Database string
}

// Ensure UseDatabaseMetaCommand implements both Statement and MetaCommandStatement
var _ Statement = (*UseDatabaseMetaCommand)(nil)
var _ MetaCommandStatement = (*UseDatabaseMetaCommand)(nil)

// isMetaCommand marks this as a meta command
func (s *UseDatabaseMetaCommand) isMetaCommand() {}

// isDetachedCompatible allows this command to run in detached mode
func (s *UseDatabaseMetaCommand) isDetachedCompatible() {}

// Execute is required by Statement interface but the actual logic is handled in SessionHandler
func (s *UseDatabaseMetaCommand) Execute(ctx context.Context, session *Session) (*Result, error) {
	// This should not be called as UseDatabaseMetaCommand is handled in SessionHandler.
	// While panic might be more appropriate for this logic error, we follow the
	// codebase convention of avoiding panics and return an error instead.
	return nil, errors.New("UseDatabaseMetaCommand.Execute should not be called; it must be handled by the SessionHandler")
>>>>>>> d04d4808
}

// IsMetaCommand checks if a line starts with a backslash (meta command)
func IsMetaCommand(line string) bool {
	trimmed := strings.TrimSpace(line)
	return strings.HasPrefix(trimmed, "\\")
}<|MERGE_RESOLUTION|>--- conflicted
+++ resolved
@@ -113,14 +113,12 @@
 			return nil, errors.New("\\. requires exactly one filename")
 		}
 		return &SourceMetaCommand{FilePath: words[0]}, nil
-<<<<<<< HEAD
 	case "R":
 		trimmedArgs := strings.TrimSpace(args)
 		if trimmedArgs == "" {
 			return nil, errors.New("\\R requires a prompt string")
 		}
 		return &PromptMetaCommand{PromptString: trimmedArgs}, nil
-=======
 	case "u":
 		if args == "" {
 			return nil, errors.New("\\u requires a database name")
@@ -131,7 +129,6 @@
 			return nil, errors.New("\\u requires a database name")
 		}
 		return &UseDatabaseMetaCommand{Database: database}, nil
->>>>>>> d04d4808
 	default:
 		return nil, fmt.Errorf("unsupported meta command: \\%s", command)
 	}
@@ -156,7 +153,6 @@
 	return nil, errors.New("SourceMetaCommand.Execute should not be called; it must be handled by the CLI")
 }
 
-<<<<<<< HEAD
 // PromptMetaCommand changes the prompt string using \R syntax
 type PromptMetaCommand struct {
 	PromptString string
@@ -177,7 +173,8 @@
 		return nil, fmt.Errorf("failed to set prompt: %w", err)
 	}
 	return &Result{}, nil
-=======
+}
+
 // UseDatabaseMetaCommand switches database using \u syntax
 type UseDatabaseMetaCommand struct {
 	Database string
@@ -199,7 +196,6 @@
 	// While panic might be more appropriate for this logic error, we follow the
 	// codebase convention of avoiding panics and return an error instead.
 	return nil, errors.New("UseDatabaseMetaCommand.Execute should not be called; it must be handled by the SessionHandler")
->>>>>>> d04d4808
 }
 
 // IsMetaCommand checks if a line starts with a backslash (meta command)
