package main

import (
	"cmp"
	_ "embed"
	"fmt"
	"io"
	"iter"
	"log/slog"
	"math"
	"slices"
	"strings"
	"text/template"
	"time"

	sppb "cloud.google.com/go/spanner/apiv1/spannerpb"
	"github.com/apstndb/go-runewidthex"
	"github.com/apstndb/lox"
	"github.com/apstndb/spanner-mycli/enums"
	"github.com/go-sprout/sprout"
	"github.com/go-sprout/sprout/group/hermetic"
	"github.com/mattn/go-runewidth"
	"github.com/ngicks/go-iterator-helper/hiter"
	"github.com/ngicks/go-iterator-helper/hiter/stringsiter"
	"github.com/ngicks/go-iterator-helper/x/exp/xiter"
	"github.com/samber/lo"
)

// renderTableHeader renders TableHeader. It is nil safe.
func renderTableHeader(header TableHeader, verbose bool) []string {
	if header == nil {
		return nil
	}

	return header.internalRender(verbose)
}

func printTableData(sysVars *systemVariables, screenWidth int, out io.Writer, result *Result) error {
	// screenWidth <= 0 means no limit.
	if screenWidth <= 0 {
		screenWidth = math.MaxInt
	}

	columnNames := renderTableHeader(result.TableHeader, false)

	// Log logic error where we have rows but no columns
	if len(columnNames) == 0 && len(result.Rows) > 0 {
		slog.Error("printTableData called with empty column headers but non-empty rows - this indicates a logic error",
			"rowCount", len(result.Rows))
	}

	// Debug logging
	slog.Debug("printTableData",
		"columnCount", len(columnNames),
		"rowCount", len(result.Rows),
		"format", sysVars.CLIFormat)

	// Skip formatting only if there's no header at all (e.g., SET statements)
	// Empty query results with columns should still output headers
	if len(columnNames) == 0 {
		return nil
	}

	// Create the appropriate formatter based on the display mode
	formatter, err := NewFormatter(sysVars.CLIFormat)
	if err != nil {
		return fmt.Errorf("failed to create formatter: %w", err)
	}

	// Format and write the result
	// Individual formatters handle empty columns appropriately for their format
	if err := formatter(out, result, columnNames, sysVars, screenWidth); err != nil {
		return fmt.Errorf("formatting failed for mode %v: %w", sysVars.CLIFormat, err)
	}

	return nil
}

func calculateWidth(result *Result, wc *widthCalculator, screenWidth int, rows []Row) []int {
	names := renderTableHeader(result.TableHeader, false)
	header := renderTableHeader(result.TableHeader, true)
	return calculateOptimalWidth(wc, screenWidth, names, slices.Concat(sliceOf(toRow(header...)), rows))
}

func printResult(sysVars *systemVariables, screenWidth int, out io.Writer, result *Result, interactive bool, input string) error {
	if sysVars.MarkdownCodeblock {
		fmt.Fprintln(out, "```sql")
	}

	// Echo the input SQL if CLI_ECHO_INPUT is enabled
	// This output is intentionally sent to 'out' (not TtyOutStream) so it's captured in tee files
	// This provides complete context in logs showing which queries produced which results
	if sysVars.EchoInput && input != "" {
		fmt.Fprintln(out, input+";")
	}

	// Skip table data if already streamed
	if !result.Streamed {
		if err := printTableData(sysVars, screenWidth, out, result); err != nil {
			return err
		}
	}

	if len(result.Predicates) > 0 {
		fmt.Fprintln(out, "Predicates(identified by ID):")
		for _, s := range result.Predicates {
			fmt.Fprintf(out, " %s\n", s)
		}
		fmt.Fprintln(out)
	}

	if len(result.LintResults) > 0 {
		fmt.Fprintln(out, "Experimental Lint Result:")
		for _, s := range result.LintResults {
			fmt.Fprintf(out, " %s\n", s)
		}
		fmt.Fprintln(out)
	}

	if sysVars.Verbose || result.ForceVerbose || interactive {
		fmt.Fprint(out, resultLine(sysVars.OutputTemplate, result, sysVars.Verbose || result.ForceVerbose))
	}

	if sysVars.CLIFormat == enums.DisplayModeTableDetailComment {
		fmt.Fprintln(out, "*/")
	}

	if sysVars.MarkdownCodeblock {
		fmt.Fprintln(out, "```")
	}

	return nil
}

type OutputContext struct {
<<<<<<< HEAD
	Verbose       bool
	IsExecutedDML bool
	Timestamp     string
	Stats         *QueryStats
	CommitStats   *sppb.CommitResponse_CommitStats
=======
	Verbose     bool
	IsMutation  bool
	Timestamp   string
	Stats       *QueryStats
	CommitStats *sppb.CommitResponse_CommitStats
	Metrics     *ExecutionMetrics
>>>>>>> 248d442e
}

func sproutFuncMap() template.FuncMap {
	handler := sprout.New()
	lo.Must0(handler.AddGroups(hermetic.RegistryGroup()))
	return handler.Build()
}

//go:embed output_default.tmpl
var outputTemplateStr string

func resultLine(outputTemplate *template.Template, result *Result, verbose bool) string {
	if outputTemplate == nil {
		outputTemplate = defaultOutputFormat
	}

	var timestamp string
	if !result.Timestamp.IsZero() {
		timestamp = result.Timestamp.Format(time.RFC3339Nano)
	}

	elapsedTimePart := lox.IfOrEmpty(result.Stats.ElapsedTime != "", fmt.Sprintf(" (%s)", result.Stats.ElapsedTime))

	var batchInfo string
	switch result.BatchInfo {
	case nil:
	default:
		batchInfo = fmt.Sprintf(" (%d %s%s in batch)", result.BatchInfo.Size,
			lo.Ternary(result.BatchInfo.Mode == batchModeDDL, "DDL", "DML"),
			lox.IfOrEmpty(result.BatchInfo.Size > 1, "s"),
		)
	}

	var sb strings.Builder
	err := outputTemplate.Execute(&sb, OutputContext{
<<<<<<< HEAD
		Verbose:       verbose,
		IsExecutedDML: result.IsExecutedDML,
		Timestamp:     timestamp,
		Stats:         &result.Stats,
		CommitStats:   result.CommitStats,
=======
		Verbose:     verbose,
		IsMutation:  result.IsMutation,
		Timestamp:   timestamp,
		Stats:       &result.Stats,
		CommitStats: result.CommitStats,
		Metrics:     result.Metrics,
>>>>>>> 248d442e
	})
	if err != nil {
		slog.Error("error on outputTemplate.Execute()", "err", err)
	}
	detail := sb.String()

	// Check if statement has a result set (indicated by TableHeader)
	// Special case: RUN BATCH DML has a TableHeader but should be treated as a DML execution result
	if result.TableHeader != nil && result.BatchInfo == nil {
		// Statement has a result set (SELECT, SHOW, DML with THEN RETURN, EXPLAIN ANALYZE)
		partitionedQueryInfo := lo.Ternary(result.PartitionCount > 0, fmt.Sprintf(" from %v partitions", result.PartitionCount), "")

		var set string
		if result.AffectedRows == 0 {
			set = "Empty set"
		} else {
			set = fmt.Sprintf("%d rows in set%s%s", result.AffectedRows, partitionedQueryInfo, batchInfo)
		}

		return fmt.Sprintf("%s%s\n%s", set, elapsedTimePart, detail)
	}

	// Statement has no result set (SET, DDL, DML without THEN RETURN, MUTATE)
	var affectedRowsPart string
	if result.IsExecutedDML {
		// For DML statements (not DDL or MUTATE), show affected rows count
		var affectedRowsPrefix string
		switch result.AffectedRowsType {
		case rowCountTypeLowerBound:
			// For Partitioned DML the result's row count is lower bounded number, so we add "at least" to express ambiguity.
			// See https://cloud.google.com/spanner/docs/reference/rpc/google.spanner.v1?hl=en#resultsetstats
			affectedRowsPrefix = "at least "
		case rowCountTypeUpperBound:
			// For batch DML, same rows can be processed by statements.
			affectedRowsPrefix = "at most "
		}

		// Always show affected rows for DML (including "0 rows affected" for MySQL compatibility)
		affectedRowsPart = fmt.Sprintf(", %s%d rows affected", affectedRowsPrefix, result.AffectedRows)
	}

	return fmt.Sprintf("Query OK%s%s%s\n%s", affectedRowsPart, elapsedTimePart, batchInfo, detail)
}

func calculateOptimalWidth(wc *widthCalculator, screenWidth int, header []string, rows []Row) []int {
	// table overhead is:
	// len(`|  |`) +
	// len(` | `) * len(columns) - 1
	overheadWidth := 4 + 3*(len(header)-1)

	// don't mutate
	termWidthWithoutOverhead := screenWidth - overheadWidth

	slog.Debug("screen width info", "screenWidth", screenWidth, "remainsWidth", termWidthWithoutOverhead)

	formatIntermediate := func(remainsWidth int, adjustedWidths []int) string {
		return fmt.Sprintf("remaining %v, adjustedWidths: %v", remainsWidth-lo.Sum(adjustedWidths), adjustedWidths)
	}

	adjustedWidths := adjustByHeader(header, termWidthWithoutOverhead)

	slog.Debug("adjustByName", "info", formatIntermediate(termWidthWithoutOverhead, adjustedWidths))

	var transposedRows [][]string
	for columnIdx := range len(header) {
		transposedRows = append(transposedRows, slices.Collect(
			xiter.Map(
				func(in Row) string {
					return lo.Must(lo.Nth(in, columnIdx)) // columnIdx represents the index of the column in the row
				},
				xiter.Concat(hiter.Once(toRow(header...)), slices.Values(rows)),
			)))
	}

	widthCounts := wc.calculateWidthCounts(adjustedWidths, transposedRows)
	for {
		slog.Debug("widthCounts", "counts", widthCounts)

		firstCounts := xiter.Map(
			func(wcs []WidthCount) WidthCount {
				return lo.FirstOr(wcs, invalidWidthCount)
			},
			slices.Values(widthCounts))

		// find the largest count idx within available width
		idx, target := wc.maxIndex(termWidthWithoutOverhead-lo.Sum(adjustedWidths), adjustedWidths, firstCounts)
		if idx < 0 || target.Count() < 1 {
			break
		}

		widthCounts[idx] = widthCounts[idx][1:]
		adjustedWidths[idx] = target.Length()

		slog.Debug("adjusting", "info", formatIntermediate(termWidthWithoutOverhead, adjustedWidths))
	}

	slog.Debug("semi final", "info", formatIntermediate(termWidthWithoutOverhead, adjustedWidths))

	// Add rest to the longest shortage column.
	longestWidths := lo.Map(widthCounts, func(item []WidthCount, _ int) int {
		return hiter.Max(xiter.Map(WidthCount.Length, slices.Values(item)))
	})

	idx, _ := MaxWithIdx(math.MinInt, hiter.Unify(
		func(longestWidth, adjustedWidth int) int {
			return longestWidth - adjustedWidth
		},
		hiter.Pairs(slices.Values(longestWidths), slices.Values(adjustedWidths))))

	if idx != -1 {
		adjustedWidths[idx] += termWidthWithoutOverhead - lo.Sum(adjustedWidths)
	}

	slog.Debug("final", "info", formatIntermediate(termWidthWithoutOverhead, adjustedWidths))

	return adjustedWidths
}

func MaxWithIdx[E cmp.Ordered](fallback E, seq iter.Seq[E]) (int, E) {
	return MaxByWithIdx(fallback, lox.Identity, seq)
}

func MaxByWithIdx[O cmp.Ordered, E any](fallback E, f func(E) O, seq iter.Seq[E]) (int, E) {
	val := fallback
	idx := -1
	current := -1
	for v := range seq {
		current++
		if f(val) < f(v) {
			val = v
			idx = current
		}
	}
	return idx, val
}

func (wc *widthCalculator) StringWidth(s string) int {
	return wc.Condition.StringWidth(s)
}

func (wc *widthCalculator) maxWidth(s string) int {
	return hiter.Max(xiter.Map(
		wc.StringWidth,
		stringsiter.SplitFunc(s, 0, stringsiter.CutNewLine)))
}

func clipToMax[S interface{ ~[]E }, E cmp.Ordered](s S, maxValue E) iter.Seq[E] {
	return xiter.Map(
		func(in E) E {
			return min(in, maxValue)
		},
		slices.Values(s),
	)
}

func asc[T cmp.Ordered](left, right T) int {
	switch {
	case left < right:
		return -1
	case left > right:
		return 1
	default:
		return 0
	}
}

func desc[T cmp.Ordered](left, right T) int {
	return asc(right, left)
}

func adjustToSum(limit int, vs []int) ([]int, int) {
	sumVs := lo.Sum(vs)
	remains := limit - sumVs
	if remains >= 0 {
		return vs, remains
	}

	curVs := vs
	for i := 1; ; i++ {
		rev := slices.SortedFunc(slices.Values(lo.Uniq(vs)), desc)
		v, ok := hiter.Nth(i, slices.Values(rev))
		if !ok {
			break
		}
		curVs = slices.Collect(clipToMax(vs, v))
		if lo.Sum(curVs) <= limit {
			break
		}
	}
	return curVs, limit - lo.Sum(curVs)
}

var invalidWidthCount = WidthCount{
	// impossible to fit any width
	width: math.MaxInt,
	// least significant
	count: math.MinInt,
}

type widthCalculator struct{ Condition *runewidthex.Condition }

func (wc *widthCalculator) maxIndex(ignoreMax int, adjustWidths []int, seq iter.Seq[WidthCount]) (int, WidthCount) {
	return MaxByWithIdx(
		invalidWidthCount,
		WidthCount.Count,
		hiter.Unify(
			func(adjustWidth int, wc WidthCount) WidthCount {
				return lo.Ternary(wc.Length()-adjustWidth <= ignoreMax, wc, invalidWidthCount)
			},
			hiter.Pairs(slices.Values(adjustWidths), seq)))
}

func (wc *widthCalculator) countWidth(ss []string) iter.Seq[WidthCount] {
	return xiter.Map(
		func(e lo.Entry[int, int]) WidthCount {
			return WidthCount{
				width: e.Key,
				count: e.Value,
			}
		},
		slices.Values(lox.EntriesSortedByKey(lo.CountValuesBy(ss, wc.maxWidth))))
}

func (wc *widthCalculator) calculateWidthCounts(currentWidths []int, rows [][]string) [][]WidthCount {
	var result [][]WidthCount
	for columnNo := range len(currentWidths) {
		currentWidth := currentWidths[columnNo]
		columnValues := rows[columnNo]
		largerWidthCounts := slices.Collect(
			xiter.Filter(
				func(v WidthCount) bool {
					return v.Length() > currentWidth
				},
				wc.countWidth(columnValues),
			))
		result = append(result, largerWidthCounts)
	}
	return result
}

type WidthCount struct{ width, count int }

func (wc WidthCount) Length() int { return wc.width }
func (wc WidthCount) Count() int  { return wc.count }

func adjustByHeader(headers []string, availableWidth int) []int {
	nameWidths := slices.Collect(xiter.Map(runewidth.StringWidth, slices.Values(headers)))

	adjustWidths, _ := adjustToSum(availableWidth, nameWidths)

	return adjustWidths
}

func formatTypedHeaderColumn(field *sppb.StructType_Field) string {
	return field.GetName() + "\n" + formatTypeSimple(field.GetType())
}<|MERGE_RESOLUTION|>--- conflicted
+++ resolved
@@ -133,20 +133,12 @@
 }
 
 type OutputContext struct {
-<<<<<<< HEAD
 	Verbose       bool
 	IsExecutedDML bool
 	Timestamp     string
 	Stats         *QueryStats
 	CommitStats   *sppb.CommitResponse_CommitStats
-=======
-	Verbose     bool
-	IsMutation  bool
-	Timestamp   string
-	Stats       *QueryStats
-	CommitStats *sppb.CommitResponse_CommitStats
-	Metrics     *ExecutionMetrics
->>>>>>> 248d442e
+	Metrics       *ExecutionMetrics
 }
 
 func sproutFuncMap() template.FuncMap {
@@ -182,20 +174,12 @@
 
 	var sb strings.Builder
 	err := outputTemplate.Execute(&sb, OutputContext{
-<<<<<<< HEAD
 		Verbose:       verbose,
 		IsExecutedDML: result.IsExecutedDML,
 		Timestamp:     timestamp,
 		Stats:         &result.Stats,
 		CommitStats:   result.CommitStats,
-=======
-		Verbose:     verbose,
-		IsMutation:  result.IsMutation,
-		Timestamp:   timestamp,
-		Stats:       &result.Stats,
-		CommitStats: result.CommitStats,
-		Metrics:     result.Metrics,
->>>>>>> 248d442e
+		Metrics:       result.Metrics,
 	})
 	if err != nil {
 		slog.Error("error on outputTemplate.Execute()", "err", err)
