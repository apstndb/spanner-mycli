--- conflicted
+++ resolved
@@ -2,11 +2,8 @@
 
 import (
 	"errors"
-<<<<<<< HEAD
+	"os"
 	"strings"
-=======
-	"os"
->>>>>>> 509dbe15
 	"testing"
 
 	"github.com/apstndb/gsqlutils"
@@ -352,7 +349,6 @@
 	}
 }
 
-<<<<<<< HEAD
 // Tests for extracted validation functions
 
 func TestShouldSubmitStatement(t *testing.T) {
@@ -420,120 +416,11 @@
 			err:                nil,
 			wantShouldSubmit:   true,
 			wantWaitingStatus:  "",
-=======
-// Test persistentHistory.Add method
-func TestPersistentHistoryAdd(t *testing.T) {
-	tests := []struct {
-		name           string
-		setupFS        func() afero.Fs
-		filename       string
-		itemsToAdd     []string
-		wantError      bool
-		validateFile   func(t *testing.T, fs afero.Fs, filename string)
-		validateHistory func(t *testing.T, h History)
-	}{
-		{
-			name: "add single item to new file",
-			setupFS: func() afero.Fs {
-				return afero.NewMemMapFs()
-			},
-			filename:   "test_history.txt",
-			itemsToAdd: []string{"SELECT * FROM users"},
-			validateFile: func(t *testing.T, fs afero.Fs, filename string) {
-				content, err := afero.ReadFile(fs, filename)
-				require.NoError(t, err)
-				assert.Equal(t, "\"SELECT * FROM users\"\n", string(content))
-			},
-			validateHistory: func(t *testing.T, h History) {
-				assert.Equal(t, 1, h.Len())
-				assert.Equal(t, "SELECT * FROM users", h.At(0))
-			},
-		},
-		{
-			name: "add multiple items",
-			setupFS: func() afero.Fs {
-				return afero.NewMemMapFs()
-			},
-			filename:   "test_history.txt",
-			itemsToAdd: []string{"SELECT 1", "SELECT 2", "SELECT 3"},
-			validateFile: func(t *testing.T, fs afero.Fs, filename string) {
-				content, err := afero.ReadFile(fs, filename)
-				require.NoError(t, err)
-				expected := "\"SELECT 1\"\n\"SELECT 2\"\n\"SELECT 3\"\n"
-				assert.Equal(t, expected, string(content))
-			},
-			validateHistory: func(t *testing.T, h History) {
-				assert.Equal(t, 3, h.Len())
-				assert.Equal(t, "SELECT 1", h.At(0))
-				assert.Equal(t, "SELECT 2", h.At(1))
-				assert.Equal(t, "SELECT 3", h.At(2))
-			},
-		},
-		{
-			name: "add item with special characters",
-			setupFS: func() afero.Fs {
-				return afero.NewMemMapFs()
-			},
-			filename:   "test_history.txt",
-			itemsToAdd: []string{"SELECT \"quoted\"\nWHERE x = 'value'"},
-			validateFile: func(t *testing.T, fs afero.Fs, filename string) {
-				content, err := afero.ReadFile(fs, filename)
-				require.NoError(t, err)
-				// strconv.Quote should escape the special characters
-				assert.Contains(t, string(content), "\\\"quoted\\\"")
-				assert.Contains(t, string(content), "\\n")
-			},
-			validateHistory: func(t *testing.T, h History) {
-				assert.Equal(t, 1, h.Len())
-				assert.Equal(t, "SELECT \"quoted\"\nWHERE x = 'value'", h.At(0))
-			},
-		},
-		{
-			name: "append to existing file",
-			setupFS: func() afero.Fs {
-				fs := afero.NewMemMapFs()
-				// Create file with existing content
-				err := afero.WriteFile(fs, "test_history.txt", []byte("\"EXISTING COMMAND\"\n"), 0600)
-				require.NoError(t, err)
-				return fs
-			},
-			filename:   "test_history.txt",
-			itemsToAdd: []string{"NEW COMMAND"},
-			validateFile: func(t *testing.T, fs afero.Fs, filename string) {
-				content, err := afero.ReadFile(fs, filename)
-				require.NoError(t, err)
-				expected := "\"EXISTING COMMAND\"\n\"NEW COMMAND\"\n"
-				assert.Equal(t, expected, string(content))
-			},
-			validateHistory: func(t *testing.T, h History) {
-				// Only the new item should be in the history container
-				// (existing items are not loaded in this test)
-				assert.Equal(t, 1, h.Len())
-				assert.Equal(t, "NEW COMMAND", h.At(0))
-			},
-		},
-		{
-			name: "handle file system errors gracefully",
-			setupFS: func() afero.Fs {
-				// Create a read-only filesystem to trigger errors
-				fs := afero.NewMemMapFs()
-				return afero.NewReadOnlyFs(fs)
-			},
-			filename:   "test_history.txt",
-			itemsToAdd: []string{"SELECT 1"},
-			wantError:  false, // Add method logs errors but doesn't return them
-			validateHistory: func(t *testing.T, h History) {
-				// Item should still be added to in-memory history
-				assert.Equal(t, 1, h.Len())
-				assert.Equal(t, "SELECT 1", h.At(0))
-			},
->>>>>>> 509dbe15
-		},
-	}
-
-	for _, tt := range tests {
-		t.Run(tt.name, func(t *testing.T) {
-<<<<<<< HEAD
+		},
+	}
+
+	for _, tt := range tests {
+		t.Run(tt.name, func(t *testing.T) {
 			gotShouldSubmit, gotWaitingStatus := shouldSubmitStatement(tt.statements, tt.err)
 			
 			if gotShouldSubmit != tt.wantShouldSubmit {
@@ -657,7 +544,282 @@
 			wantStmt:  nil,
 			wantErr:   true,
 			errString: "sql queries are limited to single statements in interactive mode",
-=======
+		},
+	}
+
+	for _, tt := range tests {
+		t.Run(tt.name, func(t *testing.T) {
+			gotStmt, gotErr := validateInteractiveInput(tt.statements)
+			
+			if (gotErr != nil) != tt.wantErr {
+				t.Errorf("validateInteractiveInput() error = %v, wantErr %v", gotErr, tt.wantErr)
+			}
+			
+			if tt.wantErr && gotErr != nil && gotErr.Error() != tt.errString {
+				t.Errorf("validateInteractiveInput() error = %v, want %v", gotErr.Error(), tt.errString)
+			}
+			
+			if tt.wantStmt != nil {
+				if gotStmt == nil {
+					t.Error("validateInteractiveInput() returned nil statement, want non-nil")
+				} else if gotStmt != &tt.statements[0] {
+					t.Errorf("validateInteractiveInput() returned different statement pointer")
+				}
+			} else if gotStmt != nil {
+				t.Errorf("validateInteractiveInput() returned non-nil statement %+v, want nil", gotStmt)
+			}
+		})
+	}
+}
+
+func TestGeneratePS2Prompt(t *testing.T) {
+	tests := []struct {
+		name             string
+		ps1              string
+		ps2Template      string
+		ps2Interpolated  string
+		want             string
+	}{
+		{
+			name:             "no padding needed",
+			ps1:              "spanner> ",
+			ps2Template:      "... ",
+			ps2Interpolated:  "... ",
+			want:             "... ",
+		},
+		{
+			name:             "padding needed with %P prefix",
+			ps1:              "spanner> ",
+			ps2Template:      "%P... ",
+			ps2Interpolated:  "... ",
+			want:             "     ... ", // padded to match "spanner> " width
+		},
+		{
+			name:             "multi-line PS1, uses last line",
+			ps1:              "line1\nspanner> ",
+			ps2Template:      "%P... ",
+			ps2Interpolated:  "... ",
+			want:             "     ... ", // padded to match "spanner> " width
+		},
+		{
+			name:             "empty PS1",
+			ps1:              "",
+			ps2Template:      "%P... ",
+			ps2Interpolated:  "... ",
+			want:             "... ", // no padding for empty PS1
+		},
+		{
+			name:             "longer PS2 than PS1",
+			ps1:              "sql> ",
+			ps2Template:      "%P..... ",
+			ps2Interpolated:  "..... ",
+			want:             "..... ", // no left-padding when PS2 is already longer
+		},
+	}
+
+	for _, tt := range tests {
+		t.Run(tt.name, func(t *testing.T) {
+			got := generatePS2Prompt(tt.ps1, tt.ps2Template, tt.ps2Interpolated)
+			if got != tt.want {
+				t.Errorf("generatePS2Prompt() = %q, want %q", got, tt.want)
+			}
+		})
+	}
+}
+
+func TestPS1PS2FuncToPromptFunc(t *testing.T) {
+	ps1Called := 0
+	ps2Called := 0
+	testPS1 := "test> "
+	testPS2 := "... "
+	
+	ps1Func := func() string {
+		ps1Called++
+		return testPS1
+	}
+	
+	ps2Func := func(ps1 string) string {
+		ps2Called++
+		if ps1 != testPS1 {
+			t.Errorf("ps2Func received ps1 = %q, want %q", ps1, testPS1)
+		}
+		return testPS2
+	}
+	
+	promptFunc := PS1PS2FuncToPromptFunc(ps1Func, ps2Func)
+	
+	tests := []struct {
+		name      string
+		lineNum   int
+		wantStr   string
+		wantPS1   int
+		wantPS2   int
+	}{
+		{
+			name:      "first line uses PS1",
+			lineNum:   0,
+			wantStr:   testPS1,
+			wantPS1:   1,
+			wantPS2:   0,
+		},
+		{
+			name:      "second line uses PS2",
+			lineNum:   1,
+			wantStr:   testPS2,
+			wantPS1:   1, // PS1 is called to pass to PS2
+			wantPS2:   1,
+		},
+		{
+			name:      "third line uses PS2",
+			lineNum:   2,
+			wantStr:   testPS2,
+			wantPS1:   1,
+			wantPS2:   1,
+		},
+	}
+	
+	for _, tt := range tests {
+		t.Run(tt.name, func(t *testing.T) {
+			ps1Called = 0
+			ps2Called = 0
+			
+			var buf strings.Builder
+			n, err := promptFunc(&buf, tt.lineNum)
+			
+			if err != nil {
+				t.Errorf("promptFunc() error = %v", err)
+			}
+			
+			if n != len(tt.wantStr) {
+				t.Errorf("promptFunc() wrote %d bytes, want %d", n, len(tt.wantStr))
+			}
+			
+			if buf.String() != tt.wantStr {
+				t.Errorf("promptFunc() wrote %q, want %q", buf.String(), tt.wantStr)
+			}
+			
+			if ps1Called != tt.wantPS1 {
+				t.Errorf("ps1Func called %d times, want %d", ps1Called, tt.wantPS1)
+			}
+			
+			if ps2Called != tt.wantPS2 {
+				t.Errorf("ps2Func called %d times, want %d", ps2Called, tt.wantPS2)
+			}
+		})
+	}
+}
+
+// Test persistentHistory.Add method
+func TestPersistentHistoryAdd(t *testing.T) {
+	tests := []struct {
+		name           string
+		setupFS        func() afero.Fs
+		filename       string
+		itemsToAdd     []string
+		wantError      bool
+		validateFile   func(t *testing.T, fs afero.Fs, filename string)
+		validateHistory func(t *testing.T, h History)
+	}{
+		{
+			name: "add single item to new file",
+			setupFS: func() afero.Fs {
+				return afero.NewMemMapFs()
+			},
+			filename:   "test_history.txt",
+			itemsToAdd: []string{"SELECT * FROM users"},
+			validateFile: func(t *testing.T, fs afero.Fs, filename string) {
+				content, err := afero.ReadFile(fs, filename)
+				require.NoError(t, err)
+				assert.Equal(t, "\"SELECT * FROM users\"\n", string(content))
+			},
+			validateHistory: func(t *testing.T, h History) {
+				assert.Equal(t, 1, h.Len())
+				assert.Equal(t, "SELECT * FROM users", h.At(0))
+			},
+		},
+		{
+			name: "add multiple items",
+			setupFS: func() afero.Fs {
+				return afero.NewMemMapFs()
+			},
+			filename:   "test_history.txt",
+			itemsToAdd: []string{"SELECT 1", "SELECT 2", "SELECT 3"},
+			validateFile: func(t *testing.T, fs afero.Fs, filename string) {
+				content, err := afero.ReadFile(fs, filename)
+				require.NoError(t, err)
+				expected := "\"SELECT 1\"\n\"SELECT 2\"\n\"SELECT 3\"\n"
+				assert.Equal(t, expected, string(content))
+			},
+			validateHistory: func(t *testing.T, h History) {
+				assert.Equal(t, 3, h.Len())
+				assert.Equal(t, "SELECT 1", h.At(0))
+				assert.Equal(t, "SELECT 2", h.At(1))
+				assert.Equal(t, "SELECT 3", h.At(2))
+			},
+		},
+		{
+			name: "add item with special characters",
+			setupFS: func() afero.Fs {
+				return afero.NewMemMapFs()
+			},
+			filename:   "test_history.txt",
+			itemsToAdd: []string{"SELECT \"quoted\"\nWHERE x = 'value'"},
+			validateFile: func(t *testing.T, fs afero.Fs, filename string) {
+				content, err := afero.ReadFile(fs, filename)
+				require.NoError(t, err)
+				// strconv.Quote should escape the special characters
+				assert.Contains(t, string(content), "\\\"quoted\\\"")
+				assert.Contains(t, string(content), "\\n")
+			},
+			validateHistory: func(t *testing.T, h History) {
+				assert.Equal(t, 1, h.Len())
+				assert.Equal(t, "SELECT \"quoted\"\nWHERE x = 'value'", h.At(0))
+			},
+		},
+		{
+			name: "append to existing file",
+			setupFS: func() afero.Fs {
+				fs := afero.NewMemMapFs()
+				// Create file with existing content
+				err := afero.WriteFile(fs, "test_history.txt", []byte("\"EXISTING COMMAND\"\n"), 0600)
+				require.NoError(t, err)
+				return fs
+			},
+			filename:   "test_history.txt",
+			itemsToAdd: []string{"NEW COMMAND"},
+			validateFile: func(t *testing.T, fs afero.Fs, filename string) {
+				content, err := afero.ReadFile(fs, filename)
+				require.NoError(t, err)
+				expected := "\"EXISTING COMMAND\"\n\"NEW COMMAND\"\n"
+				assert.Equal(t, expected, string(content))
+			},
+			validateHistory: func(t *testing.T, h History) {
+				// Only the new item should be in the history container
+				// (existing items are not loaded in this test)
+				assert.Equal(t, 1, h.Len())
+				assert.Equal(t, "NEW COMMAND", h.At(0))
+			},
+		},
+		{
+			name: "handle file system errors gracefully",
+			setupFS: func() afero.Fs {
+				// Create a read-only filesystem to trigger errors
+				fs := afero.NewMemMapFs()
+				return afero.NewReadOnlyFs(fs)
+			},
+			filename:   "test_history.txt",
+			itemsToAdd: []string{"SELECT 1"},
+			wantError:  false, // Add method logs errors but doesn't return them
+			validateHistory: func(t *testing.T, h History) {
+				// Item should still be added to in-memory history
+				assert.Equal(t, 1, h.Len())
+				assert.Equal(t, "SELECT 1", h.At(0))
+			},
+		},
+	}
+
+	for _, tt := range tests {
+		t.Run(tt.name, func(t *testing.T) {
 			fs := tt.setupFS()
 			h := simplehistory.New()
 			ph := &persistentHistory{
@@ -823,79 +985,11 @@
 				assert.Equal(t, "NEW ITEM 1", h.At(1))
 				assert.Equal(t, "NEW ITEM 2", h.At(2))
 			},
->>>>>>> 509dbe15
-		},
-	}
-
-	for _, tt := range tests {
-		t.Run(tt.name, func(t *testing.T) {
-<<<<<<< HEAD
-			gotStmt, gotErr := validateInteractiveInput(tt.statements)
-			
-			if (gotErr != nil) != tt.wantErr {
-				t.Errorf("validateInteractiveInput() error = %v, wantErr %v", gotErr, tt.wantErr)
-			}
-			
-			if tt.wantErr && gotErr != nil && gotErr.Error() != tt.errString {
-				t.Errorf("validateInteractiveInput() error = %v, want %v", gotErr.Error(), tt.errString)
-			}
-			
-			if tt.wantStmt != nil {
-				if gotStmt == nil {
-					t.Error("validateInteractiveInput() returned nil statement, want non-nil")
-				} else if gotStmt != &tt.statements[0] {
-					t.Errorf("validateInteractiveInput() returned different statement pointer")
-				}
-			} else if gotStmt != nil {
-				t.Errorf("validateInteractiveInput() returned non-nil statement %+v, want nil", gotStmt)
-			}
-		})
-	}
-}
-
-func TestGeneratePS2Prompt(t *testing.T) {
-	tests := []struct {
-		name             string
-		ps1              string
-		ps2Template      string
-		ps2Interpolated  string
-		want             string
-	}{
-		{
-			name:             "no padding needed",
-			ps1:              "spanner> ",
-			ps2Template:      "... ",
-			ps2Interpolated:  "... ",
-			want:             "... ",
-		},
-		{
-			name:             "padding needed with %P prefix",
-			ps1:              "spanner> ",
-			ps2Template:      "%P... ",
-			ps2Interpolated:  "... ",
-			want:             "     ... ", // padded to match "spanner> " width
-		},
-		{
-			name:             "multi-line PS1, uses last line",
-			ps1:              "line1\nspanner> ",
-			ps2Template:      "%P... ",
-			ps2Interpolated:  "... ",
-			want:             "     ... ", // padded to match "spanner> " width
-		},
-		{
-			name:             "empty PS1",
-			ps1:              "",
-			ps2Template:      "%P... ",
-			ps2Interpolated:  "... ",
-			want:             "... ", // no padding for empty PS1
-		},
-		{
-			name:             "longer PS2 than PS1",
-			ps1:              "sql> ",
-			ps2Template:      "%P..... ",
-			ps2Interpolated:  "..... ",
-			want:             "..... ", // no left-padding when PS2 is already longer
-=======
+		},
+	}
+
+	for _, tt := range tests {
+		t.Run(tt.name, func(t *testing.T) {
 			fs, filename := tt.setupFS()
 			h, err := newPersistentHistoryWithFS(filename, tt.container, fs)
 			
@@ -992,102 +1086,11 @@
 				assert.Equal(t, "B", h.At(1))
 				assert.Equal(t, "A", h.At(0))
 			},
->>>>>>> 509dbe15
-		},
-	}
-
-	for _, tt := range tests {
-		t.Run(tt.name, func(t *testing.T) {
-<<<<<<< HEAD
-			got := generatePS2Prompt(tt.ps1, tt.ps2Template, tt.ps2Interpolated)
-			if got != tt.want {
-				t.Errorf("generatePS2Prompt() = %q, want %q", got, tt.want)
-			}
-		})
-	}
-}
-
-func TestPS1PS2FuncToPromptFunc(t *testing.T) {
-	ps1Called := 0
-	ps2Called := 0
-	testPS1 := "test> "
-	testPS2 := "... "
-	
-	ps1Func := func() string {
-		ps1Called++
-		return testPS1
-	}
-	
-	ps2Func := func(ps1 string) string {
-		ps2Called++
-		if ps1 != testPS1 {
-			t.Errorf("ps2Func received ps1 = %q, want %q", ps1, testPS1)
-		}
-		return testPS2
-	}
-	
-	promptFunc := PS1PS2FuncToPromptFunc(ps1Func, ps2Func)
-	
-	tests := []struct {
-		name      string
-		lineNum   int
-		wantStr   string
-		wantPS1   int
-		wantPS2   int
-	}{
-		{
-			name:      "first line uses PS1",
-			lineNum:   0,
-			wantStr:   testPS1,
-			wantPS1:   1,
-			wantPS2:   0,
-		},
-		{
-			name:      "second line uses PS2",
-			lineNum:   1,
-			wantStr:   testPS2,
-			wantPS1:   1, // PS1 is called to pass to PS2
-			wantPS2:   1,
-		},
-		{
-			name:      "third line uses PS2",
-			lineNum:   2,
-			wantStr:   testPS2,
-			wantPS1:   1,
-			wantPS2:   1,
-		},
-	}
-	
-	for _, tt := range tests {
-		t.Run(tt.name, func(t *testing.T) {
-			ps1Called = 0
-			ps2Called = 0
-			
-			var buf strings.Builder
-			n, err := promptFunc(&buf, tt.lineNum)
-			
-			if err != nil {
-				t.Errorf("promptFunc() error = %v", err)
-			}
-			
-			if n != len(tt.wantStr) {
-				t.Errorf("promptFunc() wrote %d bytes, want %d", n, len(tt.wantStr))
-			}
-			
-			if buf.String() != tt.wantStr {
-				t.Errorf("promptFunc() wrote %q, want %q", buf.String(), tt.wantStr)
-			}
-			
-			if ps1Called != tt.wantPS1 {
-				t.Errorf("ps1Func called %d times, want %d", ps1Called, tt.wantPS1)
-			}
-			
-			if ps2Called != tt.wantPS2 {
-				t.Errorf("ps2Func called %d times, want %d", ps2Called, tt.wantPS2)
-			}
-		})
-	}
-=======
+		},
+	}
+
+	for _, tt := range tests {
+		t.Run(tt.name, func(t *testing.T) {
 			h := tt.setup()
 			tt.validate(t, h)
 		})
@@ -1148,5 +1151,4 @@
 		return nil, e.readError
 	}
 	return e.Fs.OpenFile(name, flag, perm)
->>>>>>> 509dbe15
 }