//
// Copyright 2020 Google LLC
//
// Licensed under the Apache License, Version 2.0 (the "License");
// you may not use this file except in compliance with the License.
// You may obtain a copy of the License at
//
//      http://www.apache.org/licenses/LICENSE-2.0
//
// Unless required by applicable law or agreed to in writing, software
// distributed under the License is distributed on an "AS IS" BASIS,
// WITHOUT WARRANTIES OR CONDITIONS OF ANY KIND, either express or implied.
// See the License for the specific language governing permissions and
// limitations under the License.
//

package main

import (
	"bufio"
	"cmp"
	"context"
	"errors"
	"fmt"
	"io"
	"iter"
	"log"
	"math"
	"os"
	"os/signal"
	"regexp"
	"slices"
	"strconv"
	"strings"
	"time"

	"github.com/apstndb/gsqlutils"

	"github.com/nyaosorg/go-readline-ny"

	"github.com/hymkor/go-multiline-ny"
	"github.com/nyaosorg/go-readline-ny/keys"
	"github.com/nyaosorg/go-readline-ny/simplehistory"

	"github.com/mattn/go-runewidth"

	"golang.org/x/term"

	"github.com/apstndb/lox"
	"github.com/ngicks/go-iterator-helper/x/exp/xiter"

	"github.com/ngicks/go-iterator-helper/hiter"
	"github.com/samber/lo"
	"google.golang.org/protobuf/types/known/timestamppb"

	"cloud.google.com/go/spanner"
	sppb "cloud.google.com/go/spanner/apiv1/spannerpb"
	"github.com/olekukonko/tablewriter"

	// "github.com/reeflective/readline"
	"google.golang.org/api/option"
	"google.golang.org/grpc/codes"
)

type DisplayMode int

const (
	DisplayModeTable DisplayMode = iota
	DisplayModeVertical
	DisplayModeTab
)

const (
	exitCodeSuccess = 0
	exitCodeError   = 1
)

type Cli struct {
	Session         *Session
	Credential      []byte
	InStream        io.ReadCloser
	OutStream       io.Writer
	ErrStream       io.Writer
	SystemVariables *systemVariables
	waitingStatus   string
}

type command struct {
	Stmt Statement
}

func NewCli(ctx context.Context, credential []byte, inStream io.ReadCloser, outStream, errStream io.Writer, sysVars *systemVariables) (*Cli, error) {
	session, err := createSession(ctx, credential, sysVars)
	if err != nil {
		return nil, err
	}

	return &Cli{
		Session:         session,
		Credential:      credential,
		InStream:        inStream,
		OutStream:       outStream,
		ErrStream:       errStream,
		SystemVariables: sysVars,
	}, nil
}

type History interface {
	readline.IHistory
	Add(string)
}
type persistentHistory struct {
	filename string
	history  *simplehistory.Container
}

func (p *persistentHistory) Len() int {
	return p.history.Len()
}

func (p *persistentHistory) At(i int) string {
	return p.history.At(i)
}

func (p *persistentHistory) Add(s string) {
	p.history.Add(s)
	file, err := os.OpenFile(p.filename, os.O_CREATE|os.O_APPEND|os.O_WRONLY, 0666)
	if err != nil {
		log.Println(err)
		return
	}
	defer func(file *os.File) {
		err := file.Close()
		if err != nil {
			log.Println(err)
		}
	}(file)
	_, err = fmt.Fprintf(file, "%q\n", s)
	if err != nil {
		log.Println(err)
	}
}

func newPersistentHistory(filename string, h *simplehistory.Container) (History, error) {
	b, err := os.ReadFile(filename)
	if errors.Is(err, os.ErrNotExist) {
		return &persistentHistory{filename: filename, history: h}, nil
	}
	if err != nil {
		return nil, err
	}
	for _, s := range strings.Split(string(b), "\n") {
		if s == "" {
			continue
		}
		unquoted, err := strconv.Unquote(s)
		if err != nil {
			return nil, fmt.Errorf("history file format error, maybe you should remove %v, err: %w", filename, err)
		}
		h.Add(unquoted)
	}
	return &persistentHistory{filename: filename, history: h}, nil
}

func PS1PS2FuncToPromptFunc(ps1F func() string, ps2F func(ps1 string) string) func(w io.Writer, lnum int) (int, error) {
	return func(w io.Writer, lnum int) (int, error) {
		if lnum == 0 {
			return io.WriteString(w, ps1F())
		}
		return io.WriteString(w, ps2F(ps1F()))
	}
}

func (c *Cli) RunInteractive(ctx context.Context) int {
	var ed multiline.Editor

	type ac = readline.AnonymousCommand

	// TODO: There is no multiline version of CmdISearchBackward.
	err := ed.BindKey(keys.CtrlR, readline.CmdISearchBackward)
	if err != nil {
		return c.ExitOnError(err)
	}

	err = ed.BindKey(keys.Backspace, ac(ed.CmdBackwardDeleteChar))
	if err != nil {
		return c.ExitOnError(err)
	}

	history, err := newPersistentHistory(c.SystemVariables.HistoryFile, simplehistory.New())
	if err != nil {
		return c.ExitOnError(err)
	}
	ed.SetHistory(history)
	ed.SetHistoryCycling(true)

	exists, err := c.Session.DatabaseExists()
	if err != nil {
		return c.ExitOnError(err)
	}
	if exists {
		fmt.Fprintf(c.OutStream, "Connected.\n")
	} else {
		return c.ExitOnError(fmt.Errorf("unknown database %q", c.SystemVariables.Database))
	}

<<<<<<< HEAD
	ed.SubmitOnEnterWhen(func(lines []string, _ int) bool {
		statements, err := separateInput(strings.Join(lines, "\n"))
=======
	c.waitingStatus = ""

	for {
		prompt := c.getInterpolatedPrompt(c.SystemVariables.Prompt)

		// var prompt2 string
		ed.SubmitOnEnterWhen(func(lines []string, _ int) bool {
			statements, err := separateInput(strings.Join(lines, "\n"))

			// Continue with waiting prompt if there is error with waiting status
			if e, ok := lo.ErrorsAs[*gsqlutils.ErrLexerStatus](err); ok {
				c.waitingStatus = e.WaitingString
				return false
			}
>>>>>>> 47e175fb

		// Continue with waiting prompt if there is an error with waiting status
		if e, ok := lo.ErrorsAs[*ErrLexerStatus](err); ok {
			c.waitingStatus = e.WaitingString
			return false
		}

		// reset waitingStatus
		c.waitingStatus = ""

		// Submit if there is an error or completed statement.
		return err != nil || len(statements) > 1 || (len(statements) == 1 && statements[0].delim != delimiterUndefined)
	})

	ed.SetPrompt(PS1PS2FuncToPromptFunc(
		func() string {
			return c.getInterpolatedPrompt(c.SystemVariables.Prompt)
		},
		func(ps1 string) string {
			lastLineOfPrompt := lo.LastOrEmpty(strings.Split(ps1, "\n"))

			prompt2, needPadding := strings.CutPrefix(c.SystemVariables.Prompt2, "%P")
			interpolatedPrompt2 := c.getInterpolatedPrompt(prompt2)
			return lo.Ternary(needPadding, runewidth.FillLeft(interpolatedPrompt2, runewidth.StringWidth(lastLineOfPrompt)), interpolatedPrompt2)
		}))

	// ensure reset
	c.waitingStatus = ""

	for {
		input, err := readInteractiveInput(ctx, &ed)
		if err == io.EOF {
			return c.Exit()
		}
		if errors.Is(err, readline.CtrlC) {
			c.PrintInteractiveError(err)
			continue
		}
		if err != nil {
			c.PrintInteractiveError(err)
			continue
		}

		stmt, err := BuildStatementWithCommentsWithMode(input.statementWithoutComments, input.statement, c.SystemVariables.BuildStatementMode)
		if err != nil {
			c.PrintInteractiveError(err)
			continue
		}
		history.Add(input.statement + ";")

		var disableSpinner bool
		if _, ok := stmt.(*ExitStatement); ok {
			return c.Exit()
		}

		if s, ok := stmt.(*UseStatement); ok {
			newSystemVariables := *c.SystemVariables

			newSystemVariables.Database = s.Database
			newSystemVariables.Role = s.Role

			newSession, err := createSession(ctx, c.Credential, &newSystemVariables)
			if err != nil {
				c.PrintInteractiveError(err)
				continue
			}

			exists, err := newSession.DatabaseExists()
			if err != nil {
				newSession.Close()
				c.PrintInteractiveError(err)
				continue
			}
			if !exists {
				newSession.Close()
				c.PrintInteractiveError(fmt.Errorf("ERROR: Unknown database %q\n", s.Database))
				continue
			}

			c.Session.Close()
			c.Session = newSession

			c.SystemVariables = &newSystemVariables

			fmt.Fprintf(c.OutStream, "Database changed")
			continue
		}

		if s, ok := stmt.(*DropDatabaseStatement); ok {
			if c.SystemVariables.Database == s.DatabaseId {
				c.PrintInteractiveError(
					fmt.Errorf("database %q is currently used, it can not be dropped", s.DatabaseId),
				)
				continue
			}

			if !confirm(c.OutStream, fmt.Sprintf("Database %q will be dropped.\nDo you want to continue?", s.DatabaseId)) {
				continue
			}
		}

		if _, ok := stmt.(*DdlStatement); ok {
			disableSpinner = true
		}

		if _, ok := stmt.(*BulkDdlStatement); ok {
			disableSpinner = true
		}

		// Execute the statement.
		ctx, cancel := context.WithCancel(ctx)
		go handleInterrupt(cancel)
		stop := lo.TernaryF(disableSpinner,
			func() func() { return func() {} },
			func() func() { return c.PrintProgressingMark() })
		t0 := time.Now()
		result, err := stmt.Execute(ctx, c.Session)
		elapsed := time.Since(t0).Seconds()
		stop()
		if err != nil {
			if spanner.ErrCode(err) == codes.Aborted {
				// Once the transaction is aborted, the underlying session gains higher lock priority for the next transaction.
				// This makes the result of subsequent transaction in spanner-cli inconsistent, so we recreate the client to replace
				// the Cloud Spanner's session with new one to revert the lock priority of the session.
				// See: https://cloud.google.com/spanner/docs/reference/rest/v1/TransactionOptions#retrying-aborted-transactions
				innerErr := c.Session.RecreateClient()
				if innerErr != nil {
					err = errors.Join(err, innerErr)
				}
			}
			c.PrintInteractiveError(err)
			cancel()
			continue
		}

		// only SELECT statement has the elapsed time measured by the server
		if result.Stats.ElapsedTime == "" {
			result.Stats.ElapsedTime = fmt.Sprintf("%0.2f sec", elapsed)
		}

		if !result.KeepVariables {
			c.updateSystemVariables(result)
		}

		size, _, err := term.GetSize(int(os.Stdout.Fd()))
		if err != nil {
			size = math.MaxInt
		}

		c.PrintResult(size, result, c.SystemVariables.CLIFormat, true)

		fmt.Fprintf(c.OutStream, "\n")
		cancel()
	}
}

func (c *Cli) updateSystemVariables(result *Result) {
	if result.IsMutation {
		c.SystemVariables.ReadTimestamp = time.Time{}
		c.SystemVariables.CommitTimestamp = result.Timestamp
	} else {
		c.SystemVariables.ReadTimestamp = result.Timestamp
		c.SystemVariables.CommitTimestamp = time.Time{}
	}

	if result.CommitStats != nil {
		c.SystemVariables.CommitResponse = &sppb.CommitResponse{CommitStats: result.CommitStats, CommitTimestamp: timestamppb.New(result.Timestamp)}
	} else {
		c.SystemVariables.CommitResponse = nil
	}
}

func (c *Cli) RunBatch(ctx context.Context, input string) int {
	cmds, err := buildCommands(input, c.SystemVariables.BuildStatementMode)
	if err != nil {
		c.PrintBatchError(err)
		return exitCodeError
	}

	ctx, cancel := context.WithCancel(ctx)
	go handleInterrupt(cancel)

	for _, cmd := range cmds {
		result, err := cmd.Stmt.Execute(ctx, c.Session)
		if err != nil {
			c.PrintBatchError(err)
			return exitCodeError
		}

		if !result.KeepVariables {
			c.updateSystemVariables(result)
		}

		c.PrintResult(math.MaxInt, result, c.SystemVariables.CLIFormat, false)
	}

	return exitCodeSuccess
}

func (c *Cli) Exit() int {
	c.Session.Close()
	fmt.Fprintln(c.OutStream, "Bye")
	return exitCodeSuccess
}

func (c *Cli) ExitOnError(err error) int {
	c.Session.Close()
	fmt.Fprintf(c.ErrStream, "ERROR: %s\n", err)
	return exitCodeError
}

func (c *Cli) PrintInteractiveError(err error) {
	fmt.Fprintf(c.OutStream, "ERROR: %s\n", err)
}

func (c *Cli) PrintBatchError(err error) {
	fmt.Fprintf(c.ErrStream, "ERROR: %s\n", err)
}

func (c *Cli) PrintResult(screenWidth int, result *Result, mode DisplayMode, interactive bool) {
	printResult(c.SystemVariables.Debug, screenWidth, c.OutStream, result, mode, interactive, c.SystemVariables.Verbose)
}

func (c *Cli) PrintProgressingMark() func() {
	progressMarks := []string{`-`, `\`, `|`, `/`}
	ticker := time.NewTicker(time.Millisecond * 100)
	go func() {
		// wait to avoid corruption with first output of command
		<-ticker.C

		i := 0
		for {
			<-ticker.C
			mark := progressMarks[i%len(progressMarks)]
			fmt.Fprintf(c.OutStream, "\r%s", mark)
			i++
		}
	}()

	stop := func() {
		ticker.Stop()
		fmt.Fprintf(c.OutStream, "\r") // clear progressing mark
	}
	return stop
}

var promptRe = regexp.MustCompile(`(%[^{])|%\{[^}]+}`)
var promptSystemVariableRe = regexp.MustCompile(`%\{([^}]+)}`)

func (c *Cli) getInterpolatedPrompt(prompt string) string {
	return promptRe.ReplaceAllStringFunc(prompt, func(s string) string {
		return lo.Switch[string, string](s).
			Case("%%", "%").
			Case("%n", "\n").
			Case("%p", c.SystemVariables.Project).
			Case("%i", c.SystemVariables.Instance).
			Case("%d", c.SystemVariables.Database).
			Case("%t", lo.
				If(c.Session.InReadWriteTransaction(), "(rw txn)").
				ElseIf(c.Session.InReadOnlyTransaction(), "(ro txn)").
				Else("")).
			Case("%R", runewidth.FillLeft(
				lo.CoalesceOrEmpty(strings.ReplaceAll(c.waitingStatus, "*/", "/*"), "-"), 3)).
			DefaultF(
				func() string {
					varName := promptSystemVariableRe.FindStringSubmatch(s)[1]
					value, err := c.SystemVariables.Get(varName)
					if err != nil {
						return fmt.Sprintf("INVALID_VAR{%v}", varName)
					}
					return value[varName]
				},
			)
	})
}

func createSession(ctx context.Context, credential []byte, sysVars *systemVariables) (*Session, error) {
	var opts []option.ClientOption
	if credential != nil {
		opts = append(opts, option.WithCredentialsJSON(credential))
	}
	if sysVars.Endpoint != "" {
		opts = append(opts, option.WithEndpoint(sysVars.Endpoint))
	}
	return NewSession(ctx, sysVars, opts...)
}

func readInteractiveInput(ctx context.Context, ed *multiline.Editor) (*inputStatement, error) {
	lines, err := ed.Read(ctx)
	if err != nil {
		if len(lines) == 0 {
			return nil, err
		}

		str := strings.Join(lines, "\n")
		return &inputStatement{
			statement:                str,
			statementWithoutComments: str,
			delim:                    "",
		}, err
	}

	input := strings.Join(lines, "\n") + "\n"

	statements, err := separateInput(input)
	if err != nil {
		return nil, err
	}

	switch len(statements) {
	case 0:
		return nil, errors.New("no input")
	case 1:
		return &statements[0], nil
	default:
		return nil, errors.New("sql queries are limited to single statements in interactive mode")
	}
}

func maxWidth(s string) int {
	return hiter.Max(xiter.Map(
		runewidth.StringWidth,
		hiter.StringsSplitFunc(s, 0, hiter.StringsCutNewLine)))
}

func clipToMax[S interface{ ~[]E }, E cmp.Ordered](s S, maxValue E) iter.Seq[E] {
	return xiter.Map(
		func(in E) E {
			return min(in, maxValue)
		},
		slices.Values(s),
	)
}

func adjustToSum(limit int, vs []int) ([]int, int) {
	sumVs := lo.Sum(vs)
	remains := limit - sumVs
	if remains >= 0 {
		return vs, remains
	}

	curVs := vs
	for i := 1; ; i++ {
		rev := lo.Reverse(slices.Sorted(slices.Values(lo.Uniq(vs))))
		v, ok := hiter.Nth(i, slices.Values(rev))
		if !ok {
			break
		}
		curVs = slices.Collect(clipToMax(vs, v))
		if lo.Sum(curVs) <= limit {
			break
		}
	}
	return curVs, limit - lo.Sum(curVs)
}

var invalidWidthCount = WidthCount{
	// impossible to fit any width
	width: math.MaxInt,
	// least significant
	count: math.MinInt,
}

func maxIndex(ignoreMax int, adjustWidths []int, seq iter.Seq[WidthCount]) (int, WidthCount) {
	return MaxByWithIdx(
		invalidWidthCount,
		WidthCount.Count,
		hiter.Unify(
			func(adjustWidth int, wc WidthCount) WidthCount {
				return lo.Ternary(wc.Length()-adjustWidth <= ignoreMax, wc, invalidWidthCount)
			},
			hiter.Pairs(slices.Values(adjustWidths), seq)))
}

func calculateOptimalWidth(debug bool, screenWidth int, types []*sppb.StructType_Field, rows []Row) []int {
	// table overhead is:
	// len(`|  |`) +
	// len(` | `) * len(columns) - 1
	overheadWidth := 4 + 3*(len(types)-1)

	// don't mutate
	termWidthWithoutOverhead := screenWidth - overheadWidth

	if debug {
		log.Printf("screenWitdh: %v, remainsWidth: %v", screenWidth, termWidthWithoutOverhead)
	}

	formatIntermediate := func(remainsWidth int, adjustedWidths []int) string {
		return fmt.Sprintf("remaining %v, adjustedWidths: %v", remainsWidth-lo.Sum(adjustedWidths), adjustedWidths)
	}

	adjustedWidths := adjustByName(types, termWidthWithoutOverhead)

	if debug {
		log.Println("adjustByName:", formatIntermediate(termWidthWithoutOverhead, adjustedWidths))
	}

	var transposedRows [][]string
	for columnIdx := range len(types) {
		transposedRows = append(transposedRows, slices.Collect(
			xiter.Concat(
				hiter.Once(formatTypedHeaderColumn(types[columnIdx])),
				xiter.Map(
					func(in Row) string {
						return lo.Must(lo.Nth(in.Columns, columnIdx))
					},
					slices.Values(rows),
				))))
	}

	widthCounts := calculateWidthCounts(adjustedWidths, transposedRows)
	for {
		if debug {
			log.Println("widthCounts:", widthCounts)
		}

		firstCounts :=
			xiter.Map(
				func(wcs []WidthCount) WidthCount {
					return lo.FirstOr(wcs, invalidWidthCount)
				},
				slices.Values(widthCounts))

		// find the largest count idx within available width
		idx, target := maxIndex(termWidthWithoutOverhead-lo.Sum(adjustedWidths), adjustedWidths, firstCounts)
		if idx < 0 || target.Count() < 1 {
			break
		}

		widthCounts[idx] = widthCounts[idx][1:]
		adjustedWidths[idx] = target.Length()

		if debug {
			log.Println("adjusting:", formatIntermediate(termWidthWithoutOverhead, adjustedWidths))
		}
	}

	if debug {
		log.Println("semi final:", formatIntermediate(termWidthWithoutOverhead, adjustedWidths))
	}

	// Add rest to the longest shortage column.
	longestWidths := lo.Map(widthCounts, func(item []WidthCount, index int) int {
		return hiter.Max(xiter.Map(WidthCount.Length, slices.Values(item)))
	})

	idx, _ := MaxWithIdx(math.MinInt, hiter.Unify(
		func(longestWidth, adjustedWidth int) int {
			return longestWidth - adjustedWidth
		},
		hiter.Pairs(slices.Values(longestWidths), slices.Values(adjustedWidths))))

	if idx != -1 {
		adjustedWidths[idx] += termWidthWithoutOverhead - lo.Sum(adjustedWidths)
	}

	if debug {
		log.Println("final:", formatIntermediate(termWidthWithoutOverhead, adjustedWidths))
	}

	return adjustedWidths
}

func MaxWithIdx[E cmp.Ordered](fallback E, seq iter.Seq[E]) (int, E) {
	return MaxByWithIdx(fallback, lox.Identity, seq)
}

func MaxByWithIdx[O cmp.Ordered, E any](fallback E, f func(E) O, seq iter.Seq[E]) (int, E) {
	val := fallback
	idx := -1
	current := -1
	for v := range seq {
		current++
		if f(val) < f(v) {
			val = v
			idx = current
		}
	}
	return idx, val
}

func countWidth(ss []string) iter.Seq[WidthCount] {
	return xiter.Map(
		func(e lo.Entry[int, int]) WidthCount {
			return WidthCount{
				width: e.Key,
				count: e.Value,
			}
		},
		slices.Values(lox.EntriesSortedByKey(lo.CountValuesBy(ss, maxWidth))))
}

func calculateWidthCounts(currentWidths []int, rows [][]string) [][]WidthCount {
	var result [][]WidthCount
	for columnNo := range len(currentWidths) {
		currentWidth := currentWidths[columnNo]
		columnValues := rows[columnNo]
		largerWidthCounts := slices.Collect(
			xiter.Filter(
				func(v WidthCount) bool {
					return v.Length() > currentWidth
				},
				countWidth(columnValues),
			))
		result = append(result, largerWidthCounts)
	}
	return result
}

type WidthCount struct{ width, count int }

func (wc WidthCount) Length() int { return wc.width }
func (wc WidthCount) Count() int  { return wc.count }

func adjustByName(types []*sppb.StructType_Field, availableWidth int) []int {
	names := slices.Collect(xiter.Map(
		(*sppb.StructType_Field).GetName,
		slices.Values(types),
	))
	nameWidths := slices.Collect(xiter.Map(runewidth.StringWidth, slices.Values(names)))

	adjustWidths, _ := adjustToSum(availableWidth, nameWidths)

	return adjustWidths
}

func printResult(debug bool, screenWidth int, out io.Writer, result *Result, mode DisplayMode, interactive, verbose bool) {
	// screenWidth <= means no limit.
	if screenWidth <= 0 {
		screenWidth = math.MaxInt
	}

	if mode == DisplayModeTable {
		table := tablewriter.NewWriter(out)
		table.SetAutoFormatHeaders(false)
		table.SetHeaderAlignment(tablewriter.ALIGN_LEFT)
		table.SetAlignment(tablewriter.ALIGN_LEFT)
		table.SetAutoWrapText(false)

		// It is not valid when ColumnType is not populated.
		adjustedWidths := calculateOptimalWidth(debug, screenWidth, result.ColumnTypes, result.Rows)

		// This condition is true if statement is SelectStatement or DmlStatement
		var forceTableRender bool
		if verbose && len(result.ColumnTypes) > 0 {
			forceTableRender = true

			headers := slices.Collect(hiter.Unify(
				runewidth.Wrap,
				hiter.Pairs(
					xiter.Map(formatTypedHeaderColumn, slices.Values(result.ColumnTypes)),
					slices.Values(adjustedWidths))),
			)
			table.SetHeader(headers)
		} else {
			table.SetHeader(result.ColumnNames)
		}

		for _, row := range result.Rows {
			if len(result.ColumnTypes) > 0 {
				wrappedColumns := slices.Collect(hiter.Unify(
					runewidth.Wrap,
					hiter.Pairs(slices.Values(row.Columns), slices.Values(adjustedWidths))),
				)
				table.Append(wrappedColumns)
			} else {
				table.Append(row.Columns)
			}
		}

		if forceTableRender || len(result.Rows) > 0 {
			table.Render()
		}
	} else if mode == DisplayModeVertical {
		maxLen := 0
		for _, columnName := range result.ColumnNames {
			if len(columnName) > maxLen {
				maxLen = len(columnName)
			}
		}
		format := fmt.Sprintf("%%%ds: %%s\n", maxLen) // for align right
		for i, row := range result.Rows {
			fmt.Fprintf(out, "*************************** %d. row ***************************\n", i+1)
			for j, column := range row.Columns {
				fmt.Fprintf(out, format, result.ColumnNames[j], column)
			}
		}
	} else if mode == DisplayModeTab {
		if len(result.ColumnNames) > 0 {
			fmt.Fprintln(out, strings.Join(result.ColumnNames, "\t"))
			for _, row := range result.Rows {
				fmt.Fprintln(out, strings.Join(row.Columns, "\t"))
			}
		}
	}

	if len(result.Predicates) > 0 {
		fmt.Fprintln(out, "Predicates(identified by ID):")
		for _, s := range result.Predicates {
			fmt.Fprintf(out, " %s\n", s)
		}
		fmt.Fprintln(out)
	}

	if verbose || result.ForceVerbose {
		fmt.Fprint(out, resultLine(result, true))
	} else if interactive {
		fmt.Fprint(out, resultLine(result, verbose))
	}
}

func formatTypedHeaderColumn(field *sppb.StructType_Field) string {
	return field.GetName() + "\n" + formatTypeSimple(field.GetType())
}

func resultLine(result *Result, verbose bool) string {
	var timestamp string
	if !result.Timestamp.IsZero() {
		timestamp = result.Timestamp.Format(time.RFC3339Nano)
	}

	if result.IsMutation {
		var affectedRowsPrefix string
		if result.AffectedRowsType == rowCountTypeLowerBound {
			// For Partitioned DML the result's row count is lower bounded number, so we add "at least" to express ambiguity.
			// See https://cloud.google.com/spanner/docs/reference/rpc/google.spanner.v1?hl=en#resultsetstats
			affectedRowsPrefix = "at least "
		}

		var detail string
		if verbose {
			if timestamp != "" {
				detail += fmt.Sprintf("timestamp:      %s\n", timestamp)
			}
			if result.CommitStats != nil {
				detail += fmt.Sprintf("mutation_count: %d\n", result.CommitStats.GetMutationCount())
			}
		}
		return fmt.Sprintf("Query OK, %s%d rows affected (%s)\n%s",
			affectedRowsPrefix, result.AffectedRows, result.Stats.ElapsedTime, detail)
	}

	var set string
	if result.AffectedRows == 0 {
		set = "Empty set"
	} else {
		set = fmt.Sprintf("%d rows in set", result.AffectedRows)
	}

	if verbose {
		// detail is aligned with max length of key (current: 20)
		var detail string
		if timestamp != "" {
			detail += fmt.Sprintf("timestamp:            %s\n", timestamp)
		}
		if result.Stats.CPUTime != "" {
			detail += fmt.Sprintf("cpu time:             %s\n", result.Stats.CPUTime)
		}
		if result.Stats.RowsScanned != "" {
			detail += fmt.Sprintf("rows scanned:         %s rows\n", result.Stats.RowsScanned)
		}
		if result.Stats.DeletedRowsScanned != "" {
			detail += fmt.Sprintf("deleted rows scanned: %s rows\n", result.Stats.DeletedRowsScanned)
		}
		if result.Stats.OptimizerVersion != "" {
			detail += fmt.Sprintf("optimizer version:    %s\n", result.Stats.OptimizerVersion)
		}
		if result.Stats.OptimizerStatisticsPackage != "" {
			detail += fmt.Sprintf("optimizer statistics: %s\n", result.Stats.OptimizerStatisticsPackage)
		}
		return fmt.Sprintf("%s (%s)\n%s", set, result.Stats.ElapsedTime, detail)
	}
	return fmt.Sprintf("%s (%s)\n", set, result.Stats.ElapsedTime)
}

func buildCommands(input string, mode parseMode) ([]*command, error) {
	var cmds []*command
	var pendingDdls []string

	stmts, err := separateInput(input)
	if err != nil {
		return nil, err
	}
	for _, separated := range stmts {
		// Ignore the last empty statement
		if separated.delim == delimiterUndefined && separated.statementWithoutComments == "" {
			continue
		}

		stmt, err := BuildStatementWithCommentsWithMode(strings.TrimSpace(separated.statementWithoutComments), separated.statement, mode)
		if err != nil {
			return nil, fmt.Errorf("failed with statement, error: %w, statement: %q, without comments: %q", err, separated.statement, separated.statementWithoutComments)
		}
		if ddl, ok := stmt.(*DdlStatement); ok {
			pendingDdls = append(pendingDdls, ddl.Ddl)
			continue
		}

		// Flush pending DDLs
		if len(pendingDdls) > 0 {
			cmds = append(cmds, &command{&BulkDdlStatement{pendingDdls}})
			pendingDdls = nil
		}

		cmds = append(cmds, &command{stmt})
	}

	// Flush pending DDLs
	if len(pendingDdls) > 0 {
		cmds = append(cmds, &command{&BulkDdlStatement{pendingDdls}})
	}

	return cmds, nil
}

func confirm(out io.Writer, msg string) bool {
	fmt.Fprintf(out, "%s [yes/no] ", msg)

	s := bufio.NewScanner(os.Stdin)
	for {
		s.Scan()
		switch strings.ToLower(s.Text()) {
		case "yes":
			return true
		case "no":
			return false
		default:
			fmt.Fprint(out, "Please answer yes or no: ")
		}
	}
}

func handleInterrupt(cancel context.CancelFunc) {
	c := make(chan os.Signal, 1)
	signal.Notify(c, os.Interrupt)
	<-c
	cancel()
}<|MERGE_RESOLUTION|>--- conflicted
+++ resolved
@@ -34,8 +34,6 @@
 	"strings"
 	"time"
 
-	"github.com/apstndb/gsqlutils"
-
 	"github.com/nyaosorg/go-readline-ny"
 
 	"github.com/hymkor/go-multiline-ny"
@@ -46,6 +44,7 @@
 
 	"golang.org/x/term"
 
+	"github.com/apstndb/gsqlutils"
 	"github.com/apstndb/lox"
 	"github.com/ngicks/go-iterator-helper/x/exp/xiter"
 
@@ -57,7 +56,6 @@
 	sppb "cloud.google.com/go/spanner/apiv1/spannerpb"
 	"github.com/olekukonko/tablewriter"
 
-	// "github.com/reeflective/readline"
 	"google.golang.org/api/option"
 	"google.golang.org/grpc/codes"
 )
@@ -204,28 +202,11 @@
 		return c.ExitOnError(fmt.Errorf("unknown database %q", c.SystemVariables.Database))
 	}
 
-<<<<<<< HEAD
 	ed.SubmitOnEnterWhen(func(lines []string, _ int) bool {
 		statements, err := separateInput(strings.Join(lines, "\n"))
-=======
-	c.waitingStatus = ""
-
-	for {
-		prompt := c.getInterpolatedPrompt(c.SystemVariables.Prompt)
-
-		// var prompt2 string
-		ed.SubmitOnEnterWhen(func(lines []string, _ int) bool {
-			statements, err := separateInput(strings.Join(lines, "\n"))
-
-			// Continue with waiting prompt if there is error with waiting status
-			if e, ok := lo.ErrorsAs[*gsqlutils.ErrLexerStatus](err); ok {
-				c.waitingStatus = e.WaitingString
-				return false
-			}
->>>>>>> 47e175fb
 
 		// Continue with waiting prompt if there is an error with waiting status
-		if e, ok := lo.ErrorsAs[*ErrLexerStatus](err); ok {
+		if e, ok := lo.ErrorsAs[*gsqlutils.ErrLexerStatus](err); ok {
 			c.waitingStatus = e.WaitingString
 			return false
 		}
