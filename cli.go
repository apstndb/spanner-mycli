--- conflicted
+++ resolved
@@ -173,10 +173,7 @@
 	var ed multiline.Editor
 
 	type ac = readline.AnonymousCommand
-<<<<<<< HEAD
-=======
 	type _ = ac
->>>>>>> 22081e93
 
 	// TODO: There is no multiline version of CmdISearchBackward.
 	err := ed.BindKey(keys.CtrlR, readline.CmdISearchBackward)
@@ -184,22 +181,10 @@
 		return c.ExitOnError(err)
 	}
 
-<<<<<<< HEAD
-	err = ed.BindKey(keys.Backspace, ac(ed.CmdBackwardDeleteChar))
+	history, err := newPersistentHistory(c.SystemVariables.HistoryFile, simplehistory.New())
 	if err != nil {
 		return c.ExitOnError(err)
 	}
-
-	history, err := newPersistentHistory(c.SystemVariables.HistoryFile, simplehistory.New())
-	if err != nil {
-		return c.ExitOnError(err)
-	}
-=======
-	history, err := newPersistentHistory(c.SystemVariables.HistoryFile, simplehistory.New())
-	if err != nil {
-		return c.ExitOnError(err)
-	}
->>>>>>> 22081e93
 	ed.SetHistory(history)
 	ed.SetHistoryCycling(true)
 
@@ -240,17 +225,10 @@
 			interpolatedPrompt2 := c.getInterpolatedPrompt(prompt2)
 			return lo.Ternary(needPadding, runewidth.FillLeft(interpolatedPrompt2, runewidth.StringWidth(lastLineOfPrompt)), interpolatedPrompt2)
 		}))
-<<<<<<< HEAD
 
 	// ensure reset
 	c.waitingStatus = ""
 
-=======
-
-	// ensure reset
-	c.waitingStatus = ""
-
->>>>>>> 22081e93
 	for {
 		input, err := readInteractiveInput(ctx, &ed)
 		if err == io.EOF {
