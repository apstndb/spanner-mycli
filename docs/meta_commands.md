--- conflicted
+++ resolved
@@ -76,7 +76,6 @@
 Query OK, 2 rows affected (0.45 sec)
 ```
 
-<<<<<<< HEAD
 ## Prompt Change (`\R`)
 
 The `\R` meta command allows you to change the prompt string during your session:
@@ -84,22 +83,10 @@
 ```
 spanner> \R mycli> 
 mycli> 
-=======
-## Database Switching (`\u`)
-
-The `\u` meta command allows you to switch to a different database without restarting the CLI:
-
-```
-spanner> \u mydb
-Database changed
-spanner> \u my-database
-Database changed
->>>>>>> d04d4808
 ```
 
 ### Features
 
-<<<<<<< HEAD
 - Changes the prompt immediately for the current session
 - Updates the `CLI_PROMPT` system variable
 - Supports the same percent expansion patterns as the `--prompt` flag (see README.md for details)
@@ -127,7 +114,20 @@
 - An empty `\R` command (without a prompt string) will show an error
 - The prompt change only affects the current session
 - This is similar to `SET CLI_PROMPT = 'prompt> '` but more convenient for interactive use
-=======
+
+## Database Switching (`\u`)
+
+The `\u` meta command allows you to switch to a different database without restarting the CLI:
+
+```
+spanner> \u mydb
+Database changed
+spanner> \u my-database
+Database changed
+```
+
+### Features
+
 - Quick database switching within the same instance
 - Supports database names with special characters (hyphens, underscores)
 - Backtick quoting for database names: `` \u `my-database` ``
@@ -163,5 +163,4 @@
 +------------+
 | test-db    |
 +------------+
-```
->>>>>>> d04d4808
+```