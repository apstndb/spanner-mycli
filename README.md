spanner-mycli
===

My personal fork of [spanner-cli](https://github.com/cloudspannerecosystem/spanner-cli), interactive command line tool for Cloud Spanner.

## Description

`spanner-mycli` is an interactive command line tool for [Google Cloud Spanner](https://cloud.google.com/spanner/).  
You can control your Spanner databases with idiomatic SQL commands.

## Differences from original spanner-cli

spanner-mycli was forked from [spanner-cli v0.10.6](https://github.com/cloudspannerecosystem/spanner-cli/releases/tag/v0.10.6) and restarted its version numbering from [v0.1.0](https://github.com/apstndb/spanner-mycli/releases/tag/v0.1.0).
There are differences between spanner-mycli and spanner-cli that include not only functionality but also philosophical differences.

* Advanced query plan features for constrained display environments and comprehensive analysis. See [docs/query_plan.md](docs/query_plan.md) for details.
  * Configurable `EXPLAIN ANALYZE` with customizable execution stats columns using `CLI_ANALYZE_COLUMNS` and inline stats using `CLI_INLINE_STATS`
  * Query plan investigation with `EXPLAIN [ANALYZE] LAST QUERY` for re-rendering without re-execution and `SHOW PLAN NODE` for inspecting specific plan nodes
  * Compact format (`FORMAT=COMPACT`) and wrapped plans (`WIDTH=<width>`) for limited display spaces like narrow terminals, code blocks, and technical documentation
  * Query plan linter (EARLY EXPERIMENTAL) using `CLI_LINT_PLAN` system variable for heuristic query plan analysis
  * Query profiles (EARLY EXPERIMENTAL) for rendering sampled query plans using `SHOW QUERY PROFILES` and `SHOW QUERY PROFILE`
* Respects my minor use cases
  * Protocol Buffers support as `SHOW LOCAL PROTO`, `SHOW REMOTE PROTO`, `SYNC PROTO BUNDLE` statement
  * Can use embedded emulator (`--embedded-emulator`)
  * Support [query parameters](#query-parameter-support)
  * Test root-partitionable with [`TRY PARTITIONED QUERY <sql>` command](#test-root-partitionable)
  * Experimental Partitioned Query and Data Boost support.
  * GenAI support(`GEMINI` statement).
  * Interactive DDL batching
  * Async DDL execution support (`--async` flag and `CLI_ASYNC_DDL` system variable)
  * Experimental Cassandra interface support as `CQL <cql>` statement.
  * Support split points.
  * Run as MCP (Model Context Protocol) server (EXPERIMENTAL, `--mcp`). See [Model Context Protocol](https://modelcontextprotocol.io/introduction) for more information.
* Respects training and verification use-cases.
  * gRPC logging(`--log-grpc`)
  * Support mutations
* Respects batch use cases as well as interactive use cases
* More `gcloud spanner databases execute-sql` compatibilities
  * Support compatible flags (`--sql`, `--query-mode`, `--strong`, `--read-timestamp`, `--timeout`)
* More `gcloud spanner databases ddl update` compatibilities
  * Support [`--proto-descriptor-file`](#protocol-buffers-support) flag
* More Google Cloud Spanner CLI (`gcloud alpha spanner cli`) compatibilities
  * Support `--skip-column-names` flag to suppress column headers in output (useful for scripting)
  * Support `--host` and `--port` flags as first-class options
  * Support `--deployment-endpoint` as an alias for `--endpoint`
* Generalized concepts to extend without a lot of original syntax
  * Generalized system variables concept inspired by Spanner JDBC properties
    * `SET <name> = <value>` statement
    * `SHOW VARIABLES` statement
    * `SHOW VARIABLE <name>` statement
    * `--set <name>=<value>` flag
* Improved interactive experience
  * Use [`hymkor/go-multiline-ny`](https://github.com/hymkor/go-multiline-ny) instead of [`chzyer/readline"`](https://github.com/chzyer/readline)
    * Native multi-line editing
  * Improved prompt
    * Use `%` for prompt expansion, instead of `\` to avoid escaping
    * Allow newlines in prompt using `%n`
    * System variables expansion
    * Prompt2 with margin and waiting status
  * Autowrap and auto adjust column width to fit within terminal width (overridable with `CLI_FIXED_WIDTH`) when
    `CLI_AUTOWRAP = TRUE`).
  * Pager support when `CLI_USE_PAGER = TRUE`
  * Progress bar of DDL execution.
  * Syntax highlight when `CLI_ENABLE_HIGHLIGHT = TRUE`
* Utilize other libraries
  * Dogfooding [`cloudspannerecosystem/memefish`](https://github.com/cloudspannerecosystem/memefish)
    * Spin out memefish logic as [`apstndb/gsqlutils`](https://github.com/apstndb/gsqlutils).
  * Utilize [`apstndb/spantype`](https://github.com/apstndb/spantype) and [`apstndb/spanvalue`](https://github.com/apstndb/spanvalue)

## Disclaimer

Do not use this tool for production databases as the tool is experimental/alpha quality forever.

## Version policy

This software will not have a stable release. In other words, v1.0.0 will never be released. It will be operated as a kind of [ZeroVer](https://0ver.org/).

v0.X.Y will be operated as follows:

- The initial release version is v0.1.0, forked from spanner-cli v0.10.6.
- The patch version Y will be incremented for changes that include only bug fixes.
- The minor version X will always be incremented when there are new features or changes related to compatibility.
- As a general rule, unreleased updates to the main branch will be released within one week.

## Install

[Install Go](https://go.dev/doc/install) and run the following command.

```
# For Go 1.23+
go install github.com/apstndb/spanner-mycli@latest
```

Or you can use a container image.

https://github.com/apstndb/spanner-mycli/pkgs/container/spanner-mycli

## Usage

<!-- Content from ./tmp/help_clean.txt. Generated by: make docs-update -->
```
Usage:
  spanner-mycli [OPTIONS]

spanner:
  -p, --project=                                          (required) GCP Project ID. [$SPANNER_PROJECT_ID]
  -i, --instance=                                         (required) Cloud Spanner Instance ID [$SPANNER_INSTANCE_ID]
  -d, --database=                                         Cloud Spanner Database ID. Optional when --detached is used. [$SPANNER_DATABASE_ID]
      --detached                                          Start in detached mode, ignoring database env var/flag
  -e, --execute=                                          Execute SQL statement and quit. --sql is an alias.
  -f, --file=                                             Execute SQL statement from file and quit.
  -t, --table                                             Display output in table format for batch mode.
  -v, --verbose                                           Display verbose output.
      --credential=                                       Use the specific credential file
      --prompt=                                           Set the prompt to the specified format (default: spanner%t> )
      --prompt2=                                          Set the prompt2 to the specified format (default: %P%R> )
      --history=                                          Set the history file to the specified path (default: /tmp/spanner_mycli_readline.tmp)
      --priority=                                         Set default request priority (HIGH|MEDIUM|LOW)
      --role=                                             Use the specific database role. --database-role is an alias.
      --endpoint=                                         Set the Spanner API endpoint (host:port)
      --host=                                             Host on which Spanner server is located
      --port=                                             Port number for Spanner connection
      --directed-read=                                    Directed read option (replica_location:replica_type). The replicat_type is optional and either READ_ONLY or READ_WRITE
      --set=                                              Set system variables e.g. --set=name1=value1 --set=name2=value2
      --param=                                            Set query parameters, it can be literal or type(EXPLAIN/DESCRIBE only) e.g. --param="p1='string_value'" --param=p2=FLOAT64
      --proto-descriptor-file=                            Path of a file that contains a protobuf-serialized google.protobuf.FileDescriptorSet message.
      --insecure                                          Skip TLS verification and permit plaintext gRPC. --skip-tls-verify is an alias.
      --embedded-emulator                                 Use embedded Cloud Spanner Emulator. --project, --instance, --database, --endpoint, --insecure will be automatically configured.
      --emulator-image=                                   container image for --embedded-emulator
      --emulator-platform=                                Container platform (e.g. linux/amd64, linux/arm64) for embedded emulator
      --output-template=                                  Filepath of output template. (EXPERIMENTAL)
      --log-level=
      --log-grpc                                          Show gRPC logs
      --query-mode=[NORMAL|PLAN|PROFILE]                  Mode in which the query must be processed.
      --strong                                            Perform a strong query.
      --read-timestamp=                                   Perform a query at the given timestamp.
      --vertexai-project=                                 Vertex AI project
      --vertexai-model=                                   Vertex AI model (default: gemini-2.0-flash)
      --database-dialect=[POSTGRESQL|GOOGLE_STANDARD_SQL] The SQL dialect of the Cloud Spanner Database.
      --impersonate-service-account=                      Impersonate service account email
      --version                                           Show version string.
      --enable-partitioned-dml                            Partitioned DML as default (AUTOCOMMIT_DML_MODE=PARTITIONED_NON_ATOMIC)
      --timeout=                                          Statement timeout (e.g., '10s', '5m', '1h') (default: 10m)
      --async                                             Return immediately, without waiting for the operation in progress to complete
      --try-partition-query                               Test whether the query can be executed as partition query without execution
      --mcp                                               Run as MCP server
      --skip-system-command                               Do not allow system commands
<<<<<<< HEAD
      --tee=                                              Append a copy of output to the specified file
=======
      --skip-column-names                                 Suppress column headers in output
>>>>>>> d04d4808

Help Options:
  -h, --help                                              Show this help message
```

### Authentication

Unless you specify a credential file with `--credential`, this tool uses [Application Default Credentials](https://cloud.google.com/docs/authentication/production?hl=en#providing_credentials_to_your_application) as credential source to connect to Spanner databases.  

Please make sure to prepare your credential by `gcloud auth application-default login`.

If you're running spanner-mycli in docker container on your local machine, you have to pass local credentials to the container with the following command.

```
docker run -it \
  -e GOOGLE_APPLICATION_CREDENTIALS=/tmp/credentials.json \
  -v $HOME/.config/gcloud/application_default_credentials.json:/tmp/credentials.json:ro \
  spanner-mycli --help
$ docker run -it \
    -v $HOME/.config/gcloud/application_default_credentials.json:/home/nonroot/.config/gcloud/application_default_credentials.json:ro \
    ghcr.io/apstndb/spanner-mycli --help
```

## Example

### Interactive mode

```
$ spanner-mycli -p myproject -i myinstance -d mydb
Connected.
spanner> CREATE TABLE users (
      ->   id INT64 NOT NULL,
      ->   name STRING(16) NOT NULL,
      ->   active BOOL NOT NULL
      -> ) PRIMARY KEY (id);
Query OK, 0 rows affected (30.60 sec)

spanner> SHOW TABLES;
+----------------+
| Tables_in_mydb |
+----------------+
| users          |
+----------------+
1 rows in set (18.66 msecs)

spanner> INSERT INTO users (id, name, active) VALUES (1, "foo", true), (2, "bar", false);
Query OK, 2 rows affected (5.08 sec)

spanner> SELECT * FROM users ORDER BY id ASC;
+----+------+--------+
| id | name | active |
+----+------+--------+
| 1  | foo  | true   |
| 2  | bar  | false  |
+----+------+--------+
2 rows in set (3.09 msecs)

spanner> BEGIN;
Query OK, 0 rows affected (0.02 sec)

spanner(rw txn)> DELETE FROM users WHERE active = false;
Query OK, 1 rows affected (0.61 sec)

spanner(rw txn)> COMMIT;
Query OK, 0 rows affected (0.20 sec)

spanner> SELECT * FROM users ORDER BY id ASC;
+----+------+--------+
| id | name | active |
+----+------+--------+
| 1  | foo  | true   |
+----+------+--------+
1 rows in set (2.58 msecs)

spanner> DROP TABLE users;
Query OK, 0 rows affected (25.20 sec)

spanner> SHOW TABLES;
Empty set (2.02 msecs)

spanner> EXIT;
Bye
```

### Batch mode

By passing SQL from standard input, `spanner-mycli` runs in batch mode.

```
$ echo 'SELECT * FROM users;' | spanner-mycli -p myproject -i myinstance -d mydb
id      name    active
1       foo     true
2       bar     false
```

You can also pass SQL with command line option `-e`.

```
$ spanner-mycli -p myproject -i myinstance -d mydb -e 'SELECT * FROM users;'
id      name    active
1       foo     true
2       bar     false
```

With `-t` option, results are displayed in table format.

```
$ spanner-mycli -p myproject -i myinstance -d mydb -e 'SELECT * FROM users;' -t
+----+------+--------+
| id | name | active |
+----+------+--------+
| 1  | foo  | true   |
| 2  | bar  | false  |
+----+------+--------+
```

With `--skip-column-names` option, column headers are suppressed in output (useful for scripting).

```
$ spanner-mycli -p myproject -i myinstance -d mydb -e 'SELECT * FROM users;' --skip-column-names
1       foo     true
2       bar     false

# With table format
$ spanner-mycli -p myproject -i myinstance -d mydb -e 'SELECT * FROM users;' -t --skip-column-names
+---+-----+-------+
| 1 | foo | true  |
| 2 | bar | false |
+---+-----+-------+
```

### Timeout support

The `--timeout` flag allows you to set a timeout for SQL statement execution, compatible with `gcloud spanner databases execute-sql` behavior.

```bash
# Set 30 second timeout for queries
$ spanner-mycli --timeout 30s -p myproject -i myinstance -d mydb -e 'SELECT * FROM large_table;'

# Set 5 minute timeout for partitioned DML
$ spanner-mycli --timeout 5m --enable-partitioned-dml -p myproject -i myinstance -d mydb -e 'UPDATE large_table SET status = "active";'

# Use default timeout (10 minutes for queries, 24 hours for partitioned DML)
$ spanner-mycli -p myproject -i myinstance -d mydb -e 'SELECT * FROM users;'
```

You can also configure timeout interactively using the `STATEMENT_TIMEOUT` system variable:

```sql
spanner> SET STATEMENT_TIMEOUT = '2m';
Query OK, 0 rows affected (0.00 sec)

spanner> SHOW VARIABLE STATEMENT_TIMEOUT;
+-------------------+-------+
| Variable_name     | Value |
+-------------------+-------+
| STATEMENT_TIMEOUT | 2m0s  |
+-------------------+-------+
1 rows in set (0.00 sec)
```

### Output logging with --tee

The `--tee` flag allows you to append a copy of all output to a file while still displaying it on the console, similar to the Unix `tee` command.

```bash
# Log all query results to a file
$ spanner-mycli --tee output.log -p myproject -i myinstance -d mydb

# In batch mode with --tee
$ spanner-mycli --tee queries.log -p myproject -i myinstance -d mydb -e 'SELECT * FROM users;'
```

The tee file will contain:
- Query results and output
- SQL statements when `CLI_ECHO_INPUT` is enabled
- Error messages and warnings
- Result metadata (row counts, execution times)

The tee file will NOT contain:
- Interactive prompts (e.g., `spanner>`)
- Progress indicators (e.g., DDL progress bars)
- Confirmation dialogs (e.g., DROP DATABASE confirmations)
- Readline input display

The file is opened in append mode, so existing content is preserved. If the file doesn't exist, it will be created.

```bash
# Example: Logging a session with CLI_ECHO_INPUT
$ spanner-mycli --tee session.log -p myproject -i myinstance -d mydb
Connected.
spanner> SET CLI_ECHO_INPUT = TRUE;
Query OK, 0 rows affected (0.00 sec)

spanner> SELECT 1 AS test;
# In session.log:
# SELECT 1 AS test;
# +------+
# | test |
# +------+
# | 1    |
# +------+
# 1 rows in set (2.41 msecs)
```

### EXPLAIN

You can see query plan without query execution using the `EXPLAIN` client side statement.

For advanced query plan features and configuration options, see [docs/query_plan.md](docs/query_plan.md).

```
spanner> EXPLAIN
         SELECT SingerId, FirstName FROM Singers WHERE FirstName LIKE "A%";
+----+-------------------------------------------------------------------------------------------+
| ID | Query_Execution_Plan                                                                      |
+----+-------------------------------------------------------------------------------------------+
| *0 | Distributed Union <Row> (distribution_table: indexOnSingers, split_ranges_aligned: false) |
|  1 | +- Local Distributed Union <Row>                                                          |
|  2 |    +- Serialize Result <Row>                                                              |
|  3 |       +- Filter Scan <Row> (seekable_key_size: 1)                                         |
| *4 |          +- Index Scan <Row> (Index: indexOnSingers, scan_method: Row)                    |
+----+-------------------------------------------------------------------------------------------+
Predicates(identified by ID):
 0: Split Range: STARTS_WITH($FirstName, 'A')
 4: Seek Condition: STARTS_WITH($FirstName, 'A')

5 rows in set (0.86 sec)
```

Note: `<Row>` or `<Batch>` after the operator name mean [execution method](https://cloud.google.com/spanner/docs/sql-best-practices#optimize-query-execution) of the operator node.

### EXPLAIN ANALYZE

You can see query plan and execution profile using the `EXPLAIN ANALYZE` client side statement.
You should know that it requires executing the query.

For advanced query plan features and configuration options, see [docs/query_plan.md](docs/query_plan.md).

```
spanner> EXPLAIN ANALYZE
         SELECT SingerId, FirstName FROM Singers WHERE FirstName LIKE "A%";
+----+-------------------------------------------------------------------------------------------+---------------+------------+---------------+
| ID | Query_Execution_Plan                                                                      | Rows_Returned | Executions | Total_Latency |
+----+-------------------------------------------------------------------------------------------+---------------+------------+---------------+
| *0 | Distributed Union <Row> (distribution_table: indexOnSingers, split_ranges_aligned: false) | 235           | 1          | 1.17 msecs    |
|  1 | +- Local Distributed Union <Row>                                                          | 235           | 1          | 1.12 msecs    |
|  2 |    +- Serialize Result <Row>                                                              | 235           | 1          | 1.1 msecs     |
|  3 |       +- Filter Scan <Row> (seekable_key_size: 1)                                         | 235           | 1          | 1.05 msecs    |
| *4 |          +- Index Scan <Row> (Index: indexOnSingers, scan_method: Row)                    | 235           | 1          | 1.02 msecs    |
+----+-------------------------------------------------------------------------------------------+---------------+------------+---------------+
Predicates(identified by ID):
 0: Split Range: STARTS_WITH($FirstName, 'A')
 4: Seek Condition: STARTS_WITH($FirstName, 'A')

5 rows in set (4.49 msecs)
timestamp:            2025-04-16T01:07:59.137819+09:00
cpu time:             3.73 msecs
rows scanned:         235 rows
deleted rows scanned: 0 rows
optimizer version:    7
optimizer statistics: auto_20250413_15_34_23UTC
```

### Directed reads mode

spanner-mycli now supports directed reads, a feature that allows you to read data from a specific replica of a Spanner database. 
To use directed reads with spanner-mycli, you need to specify the `--directed-read` flag.
The `--directed-read` flag takes a single argument, which is the name of the replica that you want to read from.
The replica name can be specified in one of the following formats:

- `<replica_location>`
- `<replica_location>:<replica_type>`

The `<replica_location>` specifies the region where the replica is located such as `us-central1`, `asia-northeast2`.  
The `<replica_type>` specifies the type of the replica either `READ_WRITE` or `READ_ONLY`. 

```
$ spanner-mycli -p myproject -i myinstance -d mydb --directed-read us-central1

$ spanner-mycli -p myproject -i myinstance -d mydb --directed-read us-central1:READ_ONLY

$ spanner-mycli -p myproject -i myinstance -d mydb --directed-read asia-northeast2:READ_WRITE
```

Directed reads are only effective for single queries or queries within a read-only transaction.
Please note that directed read options do not apply to queries within a read-write transaction.

> [!NOTE]
> If you specify an incorrect region or type for directed reads, directed reads will not be enabled and [your requsts won't be routed as expected](https://cloud.google.com/spanner/docs/directed-reads#parameters). For example, in a multi-region configuration `nam3`, if you mistype `us-east1` as `us-east-1`, the connection will succeed, but directed reads will not be enabled. 
>
> To perform directed reads to `asia-northeast2` in a multi-region configuration `asia1`, you need to specify `asia-northeast2` or `asia-northeast2:READ_WRITE`.
> Since the replicas placed in `asia-northeast2` are READ_WRITE replicas, directed reads will not be enabled if you specify `asia-northeast2:READ_ONLY`.
> 
> Please refer to [the Spanner documentation](https://cloud.google.com/spanner/docs/instance-configurations#available-configurations-multi-region) to verify the valid configurations.

## Client-Side Statement Syntax

spanner-mycli supports all Spanner GoogleSQL and Spanner Graph statements, as well as several client-side statements.

Note: If any valid Spanner statement can't be executed, it is a bug.

In the following syntax, we use `<>` for a placeholder, `[]` for an optional keyword,
and `{A|B|...}` for a mutually exclusive keyword.

* The syntax is case-insensitive.

<!-- Generated with: make docs-update -->
| Usage                                                           | Syntax                                                                                                     | Note                                                                                                                                                                       |
|:----------------------------------------------------------------|:-----------------------------------------------------------------------------------------------------------|:---------------------------------------------------------------------------------------------------------------------------------------------------------------------------|
| Switch database                                                 | `USE <database> [ROLE <role>];`                                                                            | The role you set is used for accessing with [fine-grained access control](https://cloud.google.com/spanner/docs/fgac-about).                                               |
| Detach from database                                            | `DETACH;`                                                                                                  | Switch to detached mode, disconnecting from the current database.                                                                                                          |
| Drop database                                                   | `DROP DATABASE <database>;`                                                                                |                                                                                                                                                                            |
| List databases                                                  | `SHOW DATABASES;`                                                                                          |                                                                                                                                                                            |
| Show DDL of the schema object                                   | `SHOW CREATE <type> <fqn>;`                                                                                |                                                                                                                                                                            |
| List tables                                                     | `SHOW TABLES [<schema>];`                                                                                  | If schema is not provided, the default schema is used                                                                                                                      |
| Show columns                                                    | `SHOW COLUMNS FROM <table_fqn>;`                                                                           |                                                                                                                                                                            |
| Show indexes                                                    | `SHOW INDEX FROM <table_fqn>;`                                                                             |                                                                                                                                                                            |
| SHOW DDLs                                                       | `SHOW DDLS;`                                                                                               |                                                                                                                                                                            |
| Show schema update operations                                   | `SHOW SCHEMA UPDATE OPERATIONS;`                                                                           |                                                                                                                                                                            |
| Add split points                                                | `ADD SPLIT POINTS [EXPIRED AT <timestamp>] <type> <fqn> (<key>, ...) [TableKey (<key>, ...)] ...;`         |                                                                                                                                                                            |
| Drop split points                                               | `DROP SPLIT POINTS <type> <fqn> (<key>, ...) [TableKey (<key>, ...)] ...;`                                 |                                                                                                                                                                            |
| Show split points                                               | `SHOW SPLIT POINTS;`                                                                                       |                                                                                                                                                                            |
| Show local proto descriptors                                    | `SHOW LOCAL PROTO;`                                                                                        |                                                                                                                                                                            |
| Show remote proto bundle                                        | `SHOW REMOTE PROTO;`                                                                                       |                                                                                                                                                                            |
| Manipulate PROTO BUNDLE                                         | `SYNC PROTO BUNDLE [{UPSERT\|DELETE} (<type> ...)];`                                                       |                                                                                                                                                                            |
| Truncate table                                                  | `TRUNCATE TABLE <table_fqn>;`                                                                              | Only rows are deleted. Note: Non-atomically because executed as a [partitioned DML statement](https://cloud.google.com/spanner/docs/dml-partitioned?hl=en).                |
| Show execution plan without execution                           | `EXPLAIN [FORMAT=<format>] [WIDTH=<width>] <sql>;`                                                         | Options can be in any order. Spaces are not allowed before or after the `=`.                                                                                               |
| Execute query and show execution plan with profile              | `EXPLAIN ANALYZE [FORMAT=<format>] [WIDTH=<width>] <sql>;`                                                 | Options can be in any order. Spaces are not allowed before or after the `=`.                                                                                               |
| Show EXPLAIN [ANALYZE] of the last query without execution      | `EXPLAIN [ANALYZE] [FORMAT=<format>] [WIDTH=<width>] LAST QUERY;`                                          | Options can be in any order. Spaces are not allowed before or after the `=`.                                                                                               |
| Show the specific raw plan node from the last cached query plan | `SHOW PLAN NODE <node_id>;`                                                                                | Requires a preceding query or EXPLAIN ANALYZE.                                                                                                                             |
| Show result shape without execution                             | `DESCRIBE <sql>;`                                                                                          |                                                                                                                                                                            |
| Partitioned DML                                                 | `PARTITIONED {UPDATE\|DELETE} ...;`                                                                        |                                                                                                                                                                            |
| Show partition tokens of partition query                        | `PARTITION <sql>;`                                                                                         |                                                                                                                                                                            |
| Run partitioned query                                           | `RUN PARTITIONED QUERY <sql>;`                                                                             |                                                                                                                                                                            |
| Test root-partitionable                                         | `TRY PARTITIONED QUERY <sql>;`                                                                             |                                                                                                                                                                            |
| Start R/W transaction                                           | `BEGIN RW [TRANSACTION] [ISOLATION LEVEL {SERIALIZABLE\|REPEATABLE READ}] [PRIORITY {HIGH\|MEDIUM\|LOW}];` | (spanner-cli style);  See [Request Priority](#request-priority) for details on the priority.                                                                               |
| Start R/O transaction                                           | `BEGIN RO [TRANSACTION] [{<seconds>\|<rfc3339_timestamp>}] [PRIORITY {HIGH\|MEDIUM\|LOW}];`                | `<seconds>` and `<rfc3339_timestamp>` is used for stale read. `<rfc3339_timestamp>` must be quoted. See [Request Priority](#request-priority) for details on the priority. |
| Start transaction                                               | `BEGIN [TRANSACTION] [ISOLATION LEVEL {SERIALIZABLE\|REPEATABLE READ}] [PRIORITY {HIGH\|MEDIUM\|LOW}];`    | (Spanner JDBC driver style); It respects `READONLY` system variable. See [Request Priority](#request-priority) for details on the priority.                                |
| Commit R/W transaction or end R/O Transaction                   | `COMMIT [TRANSACTION];`                                                                                    |                                                                                                                                                                            |
| Rollback R/W transaction or end R/O transaction                 | `ROLLBACK [TRANSACTION];`                                                                                  | `CLOSE` can be used as a synonym of `ROLLBACK`.                                                                                                                            |
| Set transaction mode                                            | `SET TRANSACTION {READ ONLY\|READ WRITE};`                                                                 | (Spanner JDBC driver style); Set transaction mode for the current transaction.                                                                                             |
| Start DDL batching                                              | `START BATCH DDL;`                                                                                         |                                                                                                                                                                            |
| Start DML batching                                              | `START BATCH DML;`                                                                                         |                                                                                                                                                                            |
| Run active batch                                                | `RUN BATCH;`                                                                                               |                                                                                                                                                                            |
| Abort active batch                                              | `ABORT BATCH [TRANSACTION];`                                                                               |                                                                                                                                                                            |
| Set variable                                                    | `SET <name> = <value>;`                                                                                    |                                                                                                                                                                            |
| Add value to variable                                           | `SET <name> += <value>;`                                                                                   |                                                                                                                                                                            |
| Show variables                                                  | `SHOW VARIABLES;`                                                                                          |                                                                                                                                                                            |
| Show variable                                                   | `SHOW VARIABLE <name>;`                                                                                    |                                                                                                                                                                            |
| Set type query parameter                                        | `SET PARAM <name> <type>;`                                                                                 |                                                                                                                                                                            |
| Set value query parameter                                       | `SET PARAM <name> = <value>;`                                                                              |                                                                                                                                                                            |
| Show query parameters                                           | `SHOW PARAMS;`                                                                                             |                                                                                                                                                                            |
| Perform write mutations                                         | `MUTATE <table_fqn> {INSERT\|UPDATE\|REPLACE\|INSERT_OR_UPDATE} ...;`                                      |                                                                                                                                                                            |
| Perform delete mutations                                        | `MUTATE <table_fqn> DELETE ...;`                                                                           |                                                                                                                                                                            |
| Show sampled query plans                                        | `SHOW QUERY PROFILES;`                                                                                     | EARLY EXPERIMENTAL                                                                                                                                                         |
| Show the single sampled query plan                              | `SHOW QUERY PROFILE <fingerprint>;`                                                                        | EARLY EXPERIMENTAL                                                                                                                                                         |
| Compose query using LLM                                         | `GEMINI "<prompt>";`                                                                                       |                                                                                                                                                                            |
| Execute CQL                                                     | `CQL ...;`                                                                                                 | EARLY EXPERIMENTAL                                                                                                                                                         |
| Show help                                                       | `HELP;`                                                                                                    |                                                                                                                                                                            |
| Show help for variables                                         | `HELP VARIABLES;`                                                                                          |                                                                                                                                                                            |
| Exit CLI                                                        | `EXIT;`                                                                                                    |                                                                                                                                                                            |

## Meta Commands

Meta commands are special commands that start with a backslash (`\`) and are processed by the CLI itself rather than being sent to Spanner. They are terminated by a newline rather than a semicolon, following the [official spanner-cli style](https://cloud.google.com/spanner/docs/spanner-cli#supported-meta-commands).

**Note**: Meta commands are only supported in interactive mode. They cannot be used in batch mode (with `--execute` or `--file` flags).

### Supported Meta Commands

| Command | Description | Example |
|---------|-------------|---------|
| `\! <shell_command>` | Execute a system shell command | `\! ls -la` |
| `\. <filename>` | Execute SQL statements from a file | `\. script.sql` |
| `\u <database>` | Switch to a different database | `\u mydb` |

For detailed documentation on each meta command, see [docs/meta_commands.md](docs/meta_commands.md).

## Customize prompt

You can customize the prompt by `--prompt` option or `CLI_PROMPT` system variable.  
There are some escape sequences for being used in prompt.

Escape sequences:

* `%p` : GCP Project ID
* `%i` : Cloud Spanner Instance ID
* `%d` : Cloud Spanner Database ID (shows `*detached*` when in detached mode)
* `%t` : In transaction mode `(ro txn)` or `(rw txn)`
* `%n` : Newline
* `%%` : Character `%`
* `%{VAR_NAME}` : System variable expansion

Example:

```
$ spanner-mycli -p myproject -i myinstance -d mydb --prompt='[%p:%i:%d]%n\t%% '
Connected.
[myproject:myinstance:mydb]
%
[myproject:myinstance:mydb]
% SELECT * FROM users ORDER BY id ASC;
+----+------+--------+
| id | name | active |
+----+------+--------+
| 1  | foo  | true   |
| 2  | bar  | false  |
+----+------+--------+
2 rows in set (3.09 msecs)

[myproject:myinstance:mydb]
% begin;
Query OK, 0 rows affected (0.08 sec)

[myproject:myinstance:mydb]
(rw txn)% ...
```

The default prompt is `spanner%t> `.

### Prompt2

* `%P` is substituted with padding to align the primary prompt.
* `%R` is substituted with the current waiting status.

| Prompt | Meaning                                                                  |
|--------|--------------------------------------------------------------------------|
| `  -`  | Waiting for terminating multi-line query by `;`                          |
| `'''`  | Waiting for terminating multi-line single-quoted string literal by `'''` |
| `"""`  | Waiting for terminating multi-line double-quoted string literal by `"""` |
| ` /*`  | Waiting for terminating multi-line comment by `*/`                       |

```
spanner> SELECT """
    """> test
    """> """ AS s,
      -> '''
    '''> test
    '''> ''' AS s2,
      -> /*
     /*> 
     /*> */
      -> ;
```

The default prompt2 is `%P%R> `.

If you set only `%P` to `prompt2`, continuation prompt is only indentations.
It is convenient because of copy-and-paste friendly.

```
spanner> SET CLI_PROMPT2 = "%P";
Empty set (0.00 sec)

spanner> SELECT """
         test
         """ AS s;
```
## Config file

This tool supports a configuration file called `spanner_mycli.cnf`, similar to `my.cnf`.  
The config file path must be `~/.spanner_mycli.cnf`.
In the config file, you can set default option values for command line options.

Example:

```conf
[spanner]
project = myproject
instance = myinstance
prompt = "[%p:%i:%d]%t> "
```

## Configuration Precedence

1. Command line flags(highest)
2. Environment variables
3. `.spanner_mycli.cnf` in current directory
4. `.spanner_mycli.cnf` in home directory(lowest)

## Request Priority

You can set [request priority](https://cloud.google.com/spanner/docs/reference/rest/v1/RequestOptions#Priority) for command level or transaction level.
By default `MEDIUM` priority is used for every request.

To set a priority for command line level, you can use `--priority={HIGH|MEDIUM|LOW}` command line option or `CLI_PRIORITY` system variable.

To set a priority for transaction level, you can use `PRIORITY {HIGH|MEDIUM|LOW}` keyword.

Here are some examples for transaction-level priority.

```
# Read-write transaction with low priority
BEGIN PRIORITY LOW;

# Read-only transaction with low priority
BEGIN RO PRIORITY LOW;

# Read-only transaction with 60s stale read and medium priority
BEGIN RO 60 PRIORITY MEDIUM;

# Read-only transaction with exact timestamp and medium priority
BEGIN RO 2021-04-01T23:47:44+00:00 PRIORITY MEDIUM;
```

Note that transaction-level priority takes precedence over command-level priority.

## Transaction Tags and Request Tags

You can set transaction tag using `SET TRANSACTION_TAG = "<tag>"`, and request tag using `SET STATEMENT_TAG = "<tag>"`.
Note: `TRANSACTION_TAG` is effective only in the current transaction and `STATEMENT_TAG` is effective only in the next query.

```
+------------------------------+
| BEGIN;                       |
| SET TRANSACTION_TAG = "tx1"; |
|                              |
| SET STATEMENT_TAG = "req1";  |
| SELECT val                   |
| FROM tab1      +--------------transaction_tag = tx1, request_tag = req1
| WHERE id = 1;                |
|                              |
| SELECT *                     |
| FROM tab1;     +--------------transaction_tag = tx1
|                              |
| SET STATEMENT_TAG = "req2";  |
|                              |
| UPDATE tab1                  |
| SET val = 10   +--------------transaction_tag = tx1, request_tag = req2
| WHERE id = 1;                |
|                              |
| COMMIT;        +--------------transaction_tag = tx1
|                              |
| BEGIN;                       |
| SELECT 1;                    |
| COMMIT;        +--------------no transaction_tag
+------------------------------+
```

## Using with the Cloud Spanner Emulator

This tool supports the [Cloud Spanner Emulator](https://cloud.google.com/spanner/docs/emulator) via the [`SPANNER_EMULATOR_HOST` environment variable](https://cloud.google.com/spanner/docs/emulator#client-libraries).

```sh
$ export SPANNER_EMULATOR_HOST=localhost:9010
# Or with gcloud env-init:
$ $(gcloud emulators spanner env-init)

$ spanner-mycli -p myproject -i myinstance -d mydb

# Or use --endpoint with --insecure
$ unset SPANNER_EMULATOR_HOST
$ spanner-mycli -p myproject -i myinstance -d mydb --endpoint=localhost:9010 --insecure
```

## Using Regional Endpoints

spanner-mycli supports connecting to [regional endpoints](https://cloud.google.com/spanner/docs/endpoints#available-regional-endpoints) for improved performance and reliability. You can specify a regional endpoint using either the `--endpoint` flag or the `--host` flag:

```sh
# Using --endpoint (requires both host and port)
$ spanner-mycli -p myproject -i myinstance -d mydb --endpoint=spanner.us-central1.rep.googleapis.com:443

# Using --host (port 443 is used by default)
$ spanner-mycli -p myproject -i myinstance -d mydb --host=spanner.us-central1.rep.googleapis.com

# Verify the endpoint configuration
spanner> SHOW VARIABLE CLI_ENDPOINT;
+--------------------------------------------+
| CLI_ENDPOINT                               |
+--------------------------------------------+
| spanner.us-central1.rep.googleapis.com:443 |
+--------------------------------------------+
```

The `--host` and `--port` flags provide more flexibility:
- Use `--port` alone to connect to a local emulator: `--port=9010` (implies `localhost:9010`)
- Use `--host` alone to connect to a regional endpoint: `--host=spanner.us-central1.rep.googleapis.com` (implies port 443)
- Use both for custom configurations: `--host=custom-host --port=9999`

Note: `--endpoint` and the combination of `--host`/`--port` are mutually exclusive.

## Detached Mode

spanner-mycli supports a detached mode (admin operation only mode) that allows you to connect to a Cloud Spanner instance without initially connecting to a specific database. This is useful for performing instance-level administrative operations like creating or dropping databases.

### Starting in Detached Mode

You can start spanner-mycli in detached mode using the `--detached` flag:

```bash
$ spanner-mycli -p myproject -i myinstance --detached
Connected in detached mode.
spanner:*detached*> SHOW DATABASES;
+----------------+
| Database       |
+----------------+
| db1            |
| db2            |
+----------------+
2 rows in set (18.66 msecs)

spanner:*detached*> CREATE DATABASE mydb;
Query OK, 0 rows affected (45.20 sec)
```

### Switching Between Database and Detached Mode

You can switch between databases and detached mode during an interactive session:

```bash
# Connect to a database from detached mode
spanner:*detached*> USE mydb;
Database changed
spanner:mydb> 

# Detach from database and return to detached mode  
spanner:mydb> DETACH;
Detached from database
spanner:*detached*>
```

### Database Parameter Priority

The database connection follows this priority order:

1. `--detached` flag (highest priority) - forces detached mode
2. `--database` command line option
3. `SPANNER_DATABASE_ID` environment variable
4. Default behavior (detached mode if no database specified)

### Limitations in Detached Mode

When in detached mode, you can only execute:
- Instance-level operations (`SHOW DATABASES`, `CREATE DATABASE`, `DROP DATABASE`)
- Client-side statements that don't require database access
- `USE` statements to connect to a database

Database-specific operations will fail with an error message indicating that no database is connected.

## Notable features of spanner-mycli

This section describes some notable features of spanner-mycli, they are not appeared in original spanner-cli.

### System Variables

#### Spanner JDBC inspired variables

They have almost same semantics with [Spanner JDBC properties](https://cloud.google.com/spanner/docs/jdbc-session-mgmt-commands?hl=en)

| Name                            | Type       | Example                                             |
|---------------------------------|------------|-----------------------------------------------------|
| READONLY                        | READ_WRITE | `TRUE`                                              |
| READ_ONLY_STALENESS             | READ_WRITE | `"analyze_20241017_15_59_17UTC"`                    |
| OPTIMIZER_VERSION               | READ_WRITE | `"7"`                                               |
| OPTIMIZER_STATISTICS_PACKAGE    | READ_WRITE | `"7"`                                               |
| RPC_PRIORITY                    | READ_WRITE | `"MEDIUM"`                                          |
| READ_TIMESTAMP                  | READ_ONLY  | `"2024-11-01T05:28:58.943332+09:00"`                |
| COMMIT_RESPONSE                 | READ_ONLY  | `"2024-11-01T05:31:11.311894+09:00"`                |
| TRANSACTION_TAG                 | READ_WRITE | `"app=concert,env=dev,action=update"`               |
| STATEMENT_TAG                   | READ_WRITE | `"app=concert,env=dev,action=update,request=fetch"` |
| DATA_BOOST_ENABLED              | READ_WRITE | `TRUE`                                              |
| AUTO_BATCH_DML                  | READ_WRITE | `TRUE`                                              |
| EXCLUDE_TXN_FROM_CHANGE_STREAMS | READ_WRITE | `TRUE`                                              |
| MAX_COMMIT_DELAY                | READ_WRITE | `"500ms"`                                           |
| AUTOCOMMIT_DML_MODE             | READ_WRITE | `"PARTITIONED_NON_ATOMIC"`                          |
| MAX_PARTITIONED_PARALLELISM     | READ_WRITE | `4`                                                 |
| DEFAULT_ISOLATION_LEVEL         | READ_WRITE | `REPEATABLE_READ`                                    |
| STATEMENT_TIMEOUT               | READ_WRITE | `"10m"`                                             |

#### spanner-mycli original variables

| Name                      | READ/WRITE | Example                                        |
|---------------------------|------------|------------------------------------------------|
| CLI_PROJECT               | READ_ONLY  | `"myproject"`                                  |
| CLI_INSTANCE              | READ_ONLY  | `"myinstance"`                                 |
| CLI_DATABASE              | READ_ONLY  | `"mydb"`                                       |
| CLI_DIRECT_READ           | READ_ONLY  | `"asia-northeast:READ_ONLY"`                   |
| CLI_ENDPOINT              | READ_ONLY  | `"spanner.me-central2.rep.googleapis.com:443"` |
| CLI_FORMAT                | READ_WRITE | `"TABLE"`                                      |
| CLI_HISTORY_FILE          | READ_ONLY  | `"/tmp/spanner_mycli_readline.tmp"`            |
| CLI_PROMPT                | READ_WRITE | `"spanner%t> "`                                |
| CLI_PROMPT2               | READ_WRITE | `"%P%R> "`                                     |
| CLI_ROLE                  | READ_ONLY  | `"spanner_info_reader"`                        |
| CLI_VERBOSE               | READ_WRITE | `TRUE`                                         |
| CLI_PROTO_DESCRIPTOR_FILE | READ_WRITE | `"order_descriptors.pb"`                       |
| CLI_PARSE_MODE            | READ_WRITE | `"FALLBACK"`                                   |
| CLI_INSECURE              | READ_WRITE | `"FALSE"`                                      |
| CLI_QUERY_MODE            | READ_WRITE | `"PROFILE"`                                    |
| CLI_LINT_PLAN             | READ_WRITE | `"TRUE"`                                       |
| CLI_USE_PAGER             | READ_WRITE | `"TRUE"`                                       |
| CLI_AUTOWRAP              | READ_WRITE | `"TRUE"`                                       |
| CLI_DATABASE_DIALECT      | READ_WRITE | `"TRUE"`                                       |
| CLI_ENABLE_HIGHLIGHT      | READ_WRITE | `"TRUE"`                                       |
| CLI_PROTOTEXT_MULTILINE   | READ_WRITE | `"TRUE"`                                       |
| CLI_FIXED_WIDTH           | READ_WRITE | `80`                                           |

### Batch statements

#### DDL batching

You can issue [a batch DDL statements](https://cloud.google.com/spanner/docs/schema-updates#order_of_execution_of_statements_in_batches).

- `START BATCH DDL` starts DDL batching. Consecutive DDL statements are batched.
- `RUN BATCH` runs the batch.
- or `ABORT BATCH` aborts the batch.

Note: `SET CLI_ECHO_EXECUTED_DDL = TRUE` enables echo back of actual executed DDLs. It is useful to observe multiple schema versions in batch DDL.

```
spanner> START BATCH DDL;
Empty set (0.00 sec)

spanner> DROP INDEX IF EXISTS BatchExampleByCol;
Query OK, 0 rows affected (0.00 sec) (1 DDL in batch)

spanner> DROP TABLE IF EXISTS BatchExample;
Query OK, 0 rows affected (0.00 sec) (2 DDLs in batch)

spanner> CREATE TABLE BatchExample (PK INT64 PRIMARY KEY, Col INT64);
Query OK, 0 rows affected (0.00 sec) (3 DDLs in batch)

spanner> CREATE INDEX ExistingTableByCol ON ExistingTable(Col);
Query OK, 0 rows affected (0.00 sec) (4 DDLs in batch)

spanner> CREATE INDEX BatchExampleByCol ON BatchExample(Col);
Query OK, 0 rows affected (0.00 sec) (5 DDLs in batch)

spanner> RUN BATCH;
+--------------------------------------------------------------+-----------------------------+
| Executed                                                     | Commit Timestamp            |
+--------------------------------------------------------------+-----------------------------+
| DROP INDEX IF EXISTS BatchExampleByCol;                      | 2024-12-29T09:09:00.404097Z |
| DROP TABLE IF EXISTS BatchExample;                           | 2024-12-29T09:09:00.404097Z |
| CREATE TABLE BatchExample (PK INT64 PRIMARY KEY, Col INT64); | 2024-12-29T09:09:00.404097Z |
| CREATE INDEX ExistingTableByCol ON ExistingTable(Col);       | 2024-12-29T09:09:18.278025Z |
| CREATE INDEX BatchExampleByCol ON BatchExample(Col);         | 2024-12-29T09:09:41.061034Z |
+--------------------------------------------------------------+-----------------------------+
Query OK, 0 rows affected (51.00 sec)
timestamp:      2024-12-29T09:09:41.061034Z


# or abort using ABORT BATCH.
```

#### DML 

You can use [batch DML](https://cloud.google.com/spanner/docs/dml-best-practices#batch-dml).

- `START BATCH DML` starts DML batching. Consecutive DML statements are batched.
- `RUN BATCH` runs the batch.
- or `ABORT BATCH` aborts the batch.

```
spanner> START BATCH DML;
Empty set (0.00 sec)

spanner> DELETE FROM BatchExample WHERE TRUE;
Query OK, 0 rows affected (0.00 sec) (1 DML in batch)

spanner> INSERT INTO BatchExample (PK, Col) VALUES(1, 2);
Query OK, 0 rows affected (0.00 sec) (2 DMLs in batch)

spanner> UPDATE BatchExample SET Col = Col + 1 WHERE TRUE;
Query OK, 0 rows affected (0.00 sec) (3 DMLs in batch)

spanner> RUN BATCH;
+--------------------------------------------------+------+
| DML                                              | Rows |
+--------------------------------------------------+------+
| DELETE FROM BatchExample WHERE TRUE              | 1    |
| INSERT INTO BatchExample (PK, Col) VALUES(1, 2)  | 1    |
| UPDATE BatchExample SET Col = Col + 1 WHERE TRUE | 1    |
+--------------------------------------------------+------+
Query OK, at most 3 rows affected (0.59 sec)
timestamp:      2024-12-29T17:25:48.616395+09:00
mutation_count: 9

# or abort using ABORT BATCH.
```

### Embedded Cloud Spanner Emulator

spanner-mycli can launch Cloud Spanner Emulator with empty database, powered by testcontainers.

```
$ spanner-mycli --embedded-emulator [--emulator-image=gcr.io/cloud-spanner-emulator/emulator:${VERSION}] [--emulator-platform=linux/amd64]
> SET CLI_PROMPT="%p:%i:%d%n> ";
Empty set (0.00 sec)

emulator-project:emulator-instance:emulator-database
> SELECT * FROM INFORMATION_SCHEMA.TABLES WHERE TABLE_SCHEMA NOT IN ("INFORMATION_SCHEMA", "SPANNER_SYS");
+---------------+--------------+------------+-------------------+------------------+------------+---------------+-----------------+--------------------------------+
| TABLE_CATALOG | TABLE_SCHEMA | TABLE_NAME | PARENT_TABLE_NAME | ON_DELETE_ACTION | TABLE_TYPE | SPANNER_STATE | INTERLEAVE_TYPE | ROW_DELETION_POLICY_EXPRESSION |
| STRING        | STRING       | STRING     | STRING            | STRING           | STRING     | STRING        | STRING          | STRING                         |
+---------------+--------------+------------+-------------------+------------------+------------+---------------+-----------------+--------------------------------+
+---------------+--------------+------------+-------------------+------------------+------------+---------------+-----------------+--------------------------------+
Empty set (8.763167ms)
```

### Protocol Buffers support

You can use `--proto-descriptor-file` option to specify proto descriptor file.

```
$ spanner-mycli --proto-descriptor-file=testdata/protos/order_descriptors.pb 
Connected.
spanner> SHOW LOCAL PROTO;
+---------------------------------+-------+-------------------+--------------------+
| full_name                       | kind  | package           | file               |
+---------------------------------+-------+-------------------+--------------------+
| examples.shipping.Order         | PROTO | examples.shipping | order_protos.proto |
| examples.shipping.Order.Address | PROTO | examples.shipping | order_protos.proto |
| examples.shipping.Order.Item    | PROTO | examples.shipping | order_protos.proto |
| examples.shipping.OrderHistory  | PROTO | examples.shipping | order_protos.proto |
+---------------------------------+-------+-------------------+--------------------+
4 rows in set (0.00 sec)

spanner> SET CLI_PROTO_DESCRIPTOR_FILE += "testdata/protos/query_plan_descriptors.pb";
Empty set (0.00 sec)

spanner> SHOW LOCAL PROTO;
+----------------------------------------------------------------+-------+-------------------+-----------------------------------------------+
| full_name                                                      | kind  | package           | file                                          |
+----------------------------------------------------------------+-------+-------------------+-----------------------------------------------+
| examples.shipping.Order                                        | PROTO | examples.shipping | order_protos.proto                            |
| examples.shipping.Order.Address                                | PROTO | examples.shipping | order_protos.proto                            |
| examples.shipping.Order.Item                                   | PROTO | examples.shipping | order_protos.proto                            |
| examples.shipping.OrderHistory                                 | PROTO | examples.shipping | order_protos.proto                            |
| google.protobuf.Struct                                         | PROTO | google.protobuf   | google/protobuf/struct.proto                  |
| google.protobuf.Struct.FieldsEntry                             | PROTO | google.protobuf   | google/protobuf/struct.proto                  |
| google.protobuf.Value                                          | PROTO | google.protobuf   | google/protobuf/struct.proto                  |
| google.protobuf.ListValue                                      | PROTO | google.protobuf   | google/protobuf/struct.proto                  |
| google.protobuf.NullValue                                      | ENUM  | google.protobuf   | google/protobuf/struct.proto                  |
| google.spanner.v1.PlanNode                                     | PROTO | google.spanner.v1 | googleapis/google/spanner/v1/query_plan.proto |
| google.spanner.v1.PlanNode.ChildLink                           | PROTO | google.spanner.v1 | googleapis/google/spanner/v1/query_plan.proto |
| google.spanner.v1.PlanNode.ShortRepresentation                 | PROTO | google.spanner.v1 | googleapis/google/spanner/v1/query_plan.proto |
| google.spanner.v1.PlanNode.ShortRepresentation.SubqueriesEntry | PROTO | google.spanner.v1 | googleapis/google/spanner/v1/query_plan.proto |
| google.spanner.v1.PlanNode.Kind                                | ENUM  | google.spanner.v1 | googleapis/google/spanner/v1/query_plan.proto |
| google.spanner.v1.QueryPlan                                    | PROTO | google.spanner.v1 | googleapis/google/spanner/v1/query_plan.proto |
+----------------------------------------------------------------+-------+-------------------+-----------------------------------------------+
15 rows in set (0.00 sec)

spanner> CREATE PROTO BUNDLE (`examples.shipping.Order`);
Query OK, 0 rows affected (6.34 sec)

spanner> SHOW REMOTE PROTO;
+-------------------------+-------+-------------------+
| full_name               | kind  | package           |
+-------------------------+-------+-------------------+
| examples.shipping.Order | PROTO | examples.shipping |
+-------------------------+-------+-------------------+
1 rows in set (0.94 sec)

spanner> ALTER PROTO BUNDLE INSERT (`examples.shipping.Order.Item`);
Query OK, 0 rows affected (9.25 sec)

spanner> SHOW REMOTE PROTO;
+------------------------------+-------+-------------------+
| full_name                    | kind  | package           |
+------------------------------+-------+-------------------+
| examples.shipping.Order      | PROTO | examples.shipping |
| examples.shipping.Order.Item | PROTO | examples.shipping |
+------------------------------+-------+-------------------+
2 rows in set (0.82 sec)

spanner> ALTER PROTO BUNDLE UPDATE (`examples.shipping.Order`);
Query OK, 0 rows affected (8.68 sec)

spanner> ALTER PROTO BUNDLE DELETE (`examples.shipping.Order.Item`);
Query OK, 0 rows affected (9.55 sec)

spanner> SHOW REMOTE PROTO;
+-------------------------+-------+-------------------+
| full_name               | kind  | package           |
+-------------------------+-------+-------------------+
| examples.shipping.Order | PROTO | examples.shipping |
+-------------------------+-------+-------------------+
1 rows in set (0.79 sec)
```

You can also use `CLI_PROTO_DESCRIPTOR_FILE` system variable to update or read the current proto descriptor file setting.

```
spanner> SET CLI_PROTO_DESCRIPTOR_FILE = "./other_descriptors.pb";
Empty set (0.00 sec)

spanner> SHOW VARIABLE CLI_PROTO_DESCRIPTOR_FILE;
+---------------------------+
| CLI_PROTO_DESCRIPTOR_FILE |
+---------------------------+
| ./other_descriptors.pb    |
+---------------------------+
Empty set (0.00 sec)
```

(EXPERIMENTAL) It also supports non-compiled `.proto` file.

```
spanner> SET CLI_PROTO_DESCRIPTOR_FILE = "testdata/protos/order_protos.proto";
Empty set (0.00 sec)

spanner> SHOW LOCAL PROTO;
+---------------------------------+-------+-------------------+------------------------------------+
| full_name                       | kind  | package           | file                               |
+---------------------------------+-------+-------------------+------------------------------------+
| examples.shipping.Order         | PROTO | examples.shipping | testdata/protos/order_protos.proto |
| examples.shipping.Order.Address | PROTO | examples.shipping | testdata/protos/order_protos.proto |
| examples.shipping.Order.Item    | PROTO | examples.shipping | testdata/protos/order_protos.proto |
| examples.shipping.OrderHistory  | PROTO | examples.shipping | testdata/protos/order_protos.proto |
+---------------------------------+-------+-------------------+------------------------------------+
4 rows in set (0.00 sec)
```

This feature is powered by [bufbuild/protocompile](https://github.com/bufbuild/protocompile).

(EXPERIMENTAL) `.pb` and `.proto` files can be loaded from URL.

```
spanner> SET CLI_PROTO_DESCRIPTOR_FILE = "https://github.com/apstndb/spanner-mycli/raw/refs/heads/main/testdata/protos/order_descriptors.pb";
Empty set (0.68 sec)

[gcpug-public-spanner:merpay-sponsored-instance:apstndb-sampledb3]
spanner> SHOW LOCAL PROTO;
+---------------------------------+-------+-------------------+--------------------+
| full_name                       | kind  | package           | file               |
+---------------------------------+-------+-------------------+--------------------+
| examples.shipping.Order         | PROTO | examples.shipping | order_protos.proto |
| examples.shipping.Order.Address | PROTO | examples.shipping | order_protos.proto |
| examples.shipping.Order.Item    | PROTO | examples.shipping | order_protos.proto |
| examples.shipping.OrderHistory  | PROTO | examples.shipping | order_protos.proto |
+---------------------------------+-------+-------------------+--------------------+
4 rows in set (0.00 sec)
```

#### `SYNC PROTO BUNDLE` statement


Note: `SET CLI_ECHO_EXECUTED_DDL = TRUE` enables echo back of actual executed DDLs.

```
spanner> SET CLI_ECHO_EXECUTED_DDL = TRUE;
Empty set (0.00 sec)
```

##### `SYNC PROTO BUNDLE UPSERT`

`SYNC PROTO BUNDLE UPSERT (FullName, ...)` simplifies use of `CREATE PROTO BUNDLE` and `ALTER PROTO BUNDLE {INSERT|UPDATE}`.

`SYNC PROTO BUNDLE` executes `ALTER PROTO BUNDLE INSERT` or `ALTER PROTO BUNDLE UPDATE` in `UPSERT` semantics.

```
spanner> SHOW REMOTE PROTO;
+-------------------------+-------+-------------------+
| full_name               | kind  | package           |
+-------------------------+-------+-------------------+
| examples.shipping.Order | PROTO | examples.shipping |
+-------------------------+-------+-------------------+
1 rows in set (0.87 sec)

spanner> SYNC PROTO BUNDLE UPSERT (`examples.shipping.Order`, examples.shipping.OrderHistory);
+------------------------------------------------------------------------------------------------+
| executed                                                                                       |
+------------------------------------------------------------------------------------------------+
| ALTER PROTO BUNDLE INSERT (examples.shipping.OrderHistory) UPDATE (examples.shipping.`Order`); |
+------------------------------------------------------------------------------------------------+
Query OK, 0 rows affected (8.57 sec)

```

If `SYNC PROTO BUNDLE UPSERT` is executed on empty proto bundle,
`CREATE PROTO BUNDLE` will be executed instead of `ALTER PROTO BUNDLE`.

```
spanner> SHOW REMOTE PROTO;
Empty set (0.89 sec)

spanner> SYNC PROTO BUNDLE UPSERT (`examples.shipping.Order`);
+--------------------------------------------------+
| executed                                         |
+--------------------------------------------------+
| CREATE PROTO BUNDLE (examples.shipping.`Order`); |
+--------------------------------------------------+
Query OK, 0 rows affected (8.27 sec)
```

##### `SYNC PROTO BUNDLE DELETE`

`SYNC PROTO BUNDLE DELETE (<full_name>, ...)` executes `PROTO BUNDLE DELETE` only existing types(`DELETE IF EXISTS` semantics).
```
spanner> SHOW REMOTE PROTO;
+--------------------------------+-------+-------------------+
| full_name                      | kind  | package           |
+--------------------------------+-------+-------------------+
| examples.shipping.Order        | PROTO | examples.shipping |
| examples.shipping.OrderHistory | PROTO | examples.shipping |
+--------------------------------+-------+-------------------+
2 rows in set (0.87 sec)

spanner> SYNC PROTO BUNDLE DELETE (`examples.shipping.Order`, examples.UnknownType);
+--------------------------------------------------------+
| executed                                               |
+--------------------------------------------------------+
| ALTER PROTO BUNDLE DELETE (examples.shipping.`Order`); |
+--------------------------------------------------------+
Query OK, 0 rows affected (8.86 sec)

spanner> SYNC PROTO BUNDLE DELETE (examples.UnknownType);
Query OK, 0 rows affected (0.79 sec)
```

If `SYNC PROTO BUNDLE DELETE` will delete the last Protocol Buffers type in the proto bundle,
`DROP PROTO BUNDLE` will be executed instead of `ALTER PROTO BUNDLE`.

```
spanner> SHOW REMOTE PROTO;

+-------------------------+-------+-------------------+
| full_name               | kind  | package           |
+-------------------------+-------+-------------------+
| examples.shipping.Order | PROTO | examples.shipping |
+-------------------------+-------+-------------------+
1 rows in set (0.87 sec)

spanner> SYNC PROTO BUNDLE DELETE (`examples.shipping.OrderHistory`);
+--------------------+
| executed           |
+--------------------+
| DROP PROTO BUNDLE; |
+--------------------+
Query OK, 0 rows affected (8.24 sec)
```

#### `PROTO`/`ENUM` value formatting

Loaded proto descriptors are used for formatting `PROTO` and `ENUM` column values.

```
spanner> SELECT p, p.*
         FROM (
           SELECT AS VALUE NEW examples.spanner.music.SingerInfo{singer_id: 1, birth_date: "1970-01-01", nationality: "Japan", genre: "POP"}
         ) AS p;
+----------------------------------+-----------+------------+-------------+-------------+
| p                                | singer_id | birth_date | nationality | genre       |
| PROTO<SingerInfo>                | INT64     | STRING     | STRING      | ENUM<Genre> |
+----------------------------------+-----------+------------+-------------+-------------+
| CAESCjE5NzAtMDEtMDEaBUphcGFuIAA= | 1         | 1970-01-01 | Japan       | 0           |
+----------------------------------+-----------+------------+-------------+-------------+
1 rows in set (0.33 msecs)

spanner> SET CLI_PROTO_DESCRIPTOR_FILE += "testdata/protos/singer.proto";
Empty set (0.00 sec)

spanner> SHOW LOCAL PROTO;
+-----------------------------------------+-------+------------------------+------------------------------+
| full_name                               | kind  | package                | file                         |
+-----------------------------------------+-------+------------------------+------------------------------+
| examples.spanner.music.SingerInfo       | PROTO | examples.spanner.music | testdata/protos/singer.proto |
| examples.spanner.music.CustomSingerInfo | PROTO | examples.spanner.music | testdata/protos/singer.proto |
| examples.spanner.music.Genre            | ENUM  | examples.spanner.music | testdata/protos/singer.proto |
| examples.spanner.music.CustomGenre      | ENUM  | examples.spanner.music | testdata/protos/singer.proto |
+-----------------------------------------+-------+------------------------+------------------------------+
4 rows in set (0.00 sec)

spanner> SELECT p, p.*
         FROM (
           SELECT AS VALUE NEW examples.spanner.music.SingerInfo{singer_id: 1, birth_date: "1970-01-01", nationality: "Japan", genre: "POP"}
         ) AS p;
+-------------------------------------------------------------------+-----------+------------+-------------+-------------+
| p                                                                 | singer_id | birth_date | nationality | genre       |
| PROTO<SingerInfo>                                                 | INT64     | STRING     | STRING      | ENUM<Genre> |
+-------------------------------------------------------------------+-----------+------------+-------------+-------------+
| singer_id:1 birth_date:"1970-01-01" nationality:"Japan" genre:POP | 1         | 1970-01-01 | Japan       | POP         |
+-------------------------------------------------------------------+-----------+------------+-------------+-------------+
1 rows in set (0.87 msecs)
```

You can enable multiline format.

```
spanner> SET CLI_PROTOTEXT_MULTILINE=TRUE;
Empty set (0.00 sec)

spanner> SELECT p, p.*
         FROM (
           SELECT AS VALUE NEW examples.spanner.music.SingerInfo{singer_id: 1, birth_date: "1970-01-01", nationality: "Japan", genre: "POP"}
         ) AS p;
+--------------------------+-----------+------------+-------------+-------------+
| p                        | singer_id | birth_date | nationality | genre       |
| PROTO<SingerInfo>        | INT64     | STRING     | STRING      | ENUM<Genre> |
+--------------------------+-----------+------------+-------------+-------------+
| singer_id: 1             | 1         | 1970-01-01 | Japan       | POP         |
| birth_date: "1970-01-01" |           |            |             |             |
| nationality: "Japan"     |           |            |             |             |
| genre: POP               |           |            |             |             |
+--------------------------+-----------+------------+-------------+-------------+
1 rows in set (3.37 msecs)
```

### Show database operations

You can list [schema update operations and their progress](https://cloud.google.com/spanner/docs/manage-and-observe-long-running-operations#schema_update_operations).

Note: `PROGESS` column is not populated for done operations due to avoid N+1 API calls.

```
spanner> SHOW SCHEMA UPDATE OPERATIONS;
+---------------------------+---------------------------------------------------+-------+----------+-----------------------------+-------+
| OPERATION_ID              | STATEMENTS                                        | DONE  | PROGRESS | COMMIT_TIMESTAMP            | ERROR |
+---------------------------+---------------------------------------------------+-------+----------+-----------------------------+-------+
| _auto_op_0175680d57629380 | CREATE INDEX SongsBySongName3 ON Songs(SongName); | false | 100      | 2025-05-02T14:43:14.658597Z |       |
|                           | CREATE INDEX SongsBySongName4 ON Songs(SongName); |       | 17       |                             |       |
+---------------------------+---------------------------------------------------+-------+----------+-----------------------------+-------+
1 rows in set (1.88 sec)
```

### Split Points support

spanner-mycli can [manage split points](https://cloud.google.com/spanner/docs/create-manage-split-points) for [pre-splitting](https://cloud.google.com/spanner/docs/pre-splitting-overview.

#### `ADD SPLIT POINTS`

You can add split points using `ADD SPLIT POINTS` statement.

- You can add multiple split points in a statement.
- You can specify the expiration of split points.

```
-- split point for table key with default expiration
spanner> ADD SPLIT POINTS
         TABLE Singers (42);

-- split point for table key in named schema
spanner> ADD SPLIT POINTS EXPIRED AT "2025-05-05T00:00:00"
         TABLE sch1.Singers (21);

spanner> ADD SPLIT POINTS EXPIRED AT "2025-05-05T00:00:00Z"
         -- split point for index key
         INDEX SingersByFirstLastName ("John", "Doe")
         -- split point for index key with table primary key
         INDEX SingersByFirstLastName ("Mary", "Sue") TableKey (12);
```

This syntax is similar to [`gcloud spanner databases splits add --splits-file`](https://cloud.google.com/spanner/docs/create-manage-split-points#create-split-points), but there are some differences.

- It is implemented using memefish so it follows GoogleSQL lexical structure.
- `INT64` and `NUMERIC` Spanner data types can be integer literal. For example, `123` or `99.99`
- Floating number values need to be written as float literal. For example, `1.0` or `1.287`
- Even if the split value needs to have a comma, you must not escape the comma.

#### `SHOW SPLIT POINTS`

You can show defined split points using `SHOW SPLIT POINTS` statement.

```
spanner> SHOW SPLIT POINTS;
+--------------+------------------------+---------------------+-----------------------------------------------------------------------------------------------+-----------------------------+
| TABLE_NAME   | INDEX_NAME             | INITIATOR           | SPLIT_KEY                                                                                     | EXPIRE_TIME                 |
| STRING       | STRING                 | STRING              | STRING                                                                                        | TIMESTAMP                   |
+--------------+------------------------+---------------------+-----------------------------------------------------------------------------------------------+-----------------------------+
| Singers      |                        | cloud_spanner_mycli | Singers(42)                                                                                   | 2025-05-09T11:29:43.928097Z |
| Singers      | SingersByFirstLastName | cloud_spanner_mycli | Index: SingersByFirstLastName on Singers, Index Key: (John,Doe), Primary Table Key: (<begin>) | 2025-05-05T00:00:00Z        |
| Singers      | SingersByFirstLastName | cloud_spanner_mycli | Index: SingersByFirstLastName on Singers, Index Key: (Mary,Sue), Primary Table Key: (12)      | 2025-05-05T00:00:00Z        |
| sch1.Singers |                        | cloud_spanner_mycli | sch1.Singers(21)                                                                              | 2025-05-05T00:00:00Z        |
+--------------+------------------------+---------------------+-----------------------------------------------------------------------------------------------+-----------------------------+
4 rows in set (0.26 sec)
```

#### `DROP SPLIT POINTS`

You can drop split points using `DROP SPLIT POINTS` statement.

```
spanner> DROP SPLIT POINTS
         INDEX SingersByFirstLastName ("Mary", "Sue") TableKey (12);
-
Query OK, 0 rows affected (0.26 sec)

spanner> SHOW SPLIT POINTS;
+--------------+------------------------+---------------------+-----------------------------------------------------------------------------------------------+-----------------------------+
| TABLE_NAME   | INDEX_NAME             | INITIATOR           | SPLIT_KEY                                                                                     | EXPIRE_TIME                 |
| STRING       | STRING                 | STRING              | STRING                                                                                        | TIMESTAMP                   |
+--------------+------------------------+---------------------+-----------------------------------------------------------------------------------------------+-----------------------------+
| Singers      |                        | cloud_spanner_mycli | Singers(42)                                                                                   | 2025-05-09T11:29:43.928097Z |
| Singers      | SingersByFirstLastName | cloud_spanner_mycli | Index: SingersByFirstLastName on Singers, Index Key: (John,Doe), Primary Table Key: (<begin>) | 2025-05-05T00:00:00Z        |
| sch1.Singers |                        | cloud_spanner_mycli | sch1.Singers(21)                                                                              | 2025-05-05T00:00:00Z        |
+--------------+------------------------+---------------------+-----------------------------------------------------------------------------------------------+-----------------------------+
3 rows in set (0.02 sec)
```


### Configurable query stats

The detail lines are customizable using Go text/template.
Note: You need to know `OutputContext` and `QueryStats` struct in source code of spanner-mycli.

```
$ curl -sL https://github.com/apstndb/spanner-mycli/raw/main/output_full.tmpl -o output_full.tmpl

$ cat output_full.tmpl
{{- /*gotype: github.com/apstndb/spanner-mycli.OutputContext */ -}}
{{if .Verbose -}}
{{with .Timestamp -}}                       timestamp:            {{.}}{{"\n"}}{{end -}}
{{with .CommitStats.GetMutationCount -}}    mutation_count:       {{.}}{{"\n"}}{{end -}}
{{with .Stats.ElapsedTime -}}               elapsed time:         {{.}}{{"\n"}}{{end -}}
{{with .Stats.CPUTime -}}                   cpu time:             {{.}}{{"\n"}}{{end -}}
{{with .Stats.RowsReturned -}}              rows returned:        {{.}}{{"\n"}}{{end -}}
{{with .Stats.RowsScanned -}}               rows scanned:         {{.}}{{"\n"}}{{end -}}
{{with .Stats.DeletedRowsScanned -}}        deleted rows scanned: {{.}}{{"\n"}}{{end -}}
{{with .Stats.OptimizerVersion -}}          optimizer version:    {{.}}{{"\n"}}{{end -}}
{{with .Stats.OptimizerStatisticsPackage -}}optimizer statistics: {{.}}{{"\n"}}{{end -}}
{{with .Stats.RemoteServerCalls -}}         remote server calls:  {{.}}{{"\n"}}{{end -}}
{{with .Stats.MemoryPeakUsageBytes -}}      peak memory usage:    {{.}} bytes{{"\n"}}{{end -}}
{{with .Stats.TotalMemoryPeakUsageByte -}}  total peak memory:    {{.}} bytes{{"\n"}}{{end -}}
{{with .Stats.BytesReturned -}}             bytes returned:       {{.}} bytes{{"\n"}}{{end -}}
{{with .Stats.RuntimeCreationTime -}}       runtime creation:     {{.}}{{"\n"}}{{end -}}
{{with .Stats.StatisticsLoadTime -}}        statistics load:      {{.}}{{"\n"}}{{end -}}
{{with .Stats.MemoryUsagePercentage -}}     memory usage:         {{.}} %{{"\n"}}{{end -}}
{{with .Stats.FilesystemDelaySeconds -}}    filesystem delay:     {{.}}{{"\n"}}{{end -}}
{{with .Stats.LockingDelay -}}              locking delay:        {{.}}{{"\n"}}{{end -}}
{{with .Stats.QueryPlanCreationTime -}}     plan creation time:   {{.}}{{"\n"}}{{end -}}
{{with .Stats.ServerQueueDelay -}}          server queue delay:   {{.}}{{"\n"}}{{end -}}
{{with .Stats.DataBytesRead -}}             data bytes read:      {{.}} bytes{{"\n"}}{{end -}}
{{with .Stats.IsGraphQuery -}}              is graph query:       {{.}}{{"\n"}}{{end -}}
{{with .Stats.RuntimeCached -}}             runtime cached:       {{.}}{{"\n"}}{{end -}}
{{with .Stats.QueryPlanCached -}}           query plan cached:    {{.}}{{"\n"}}{{end -}}
{{with .Stats.Unknown -}}                   unknown:              {{.}}{{"\n"}}{{end -}}
{{end -}}

$ spanner-myucli -t -v --output-template output_full.tmpl -e 'SELECT 1'
+-------+
| n     |
| INT64 |
+-------+
| 1     |
+-------+
1 rows in set (2.21 msecs)
timestamp:            2025-05-04T02:46:40.457385+09:00
elapsed time:         2.21 msecs
cpu time:             1.53 msecs
rows returned:        1
rows scanned:         0
deleted rows scanned: 0
optimizer version:    7
optimizer statistics: auto_20250430_23_51_48UTC
remote server calls:  0/0
peak memory usage:    4 bytes
total peak memory:    4 bytes
bytes returned:       8 bytes
runtime creation:     0.04 msecs
statistics load:      0
memory usage:         0.000 %
filesystem delay:     0 msecs
locking delay:        0 msecs
plan creation time:   1.05 msecs
server queue delay:   0.02 msecs
is graph query:       false
```


### memefish integration

spanner-mycli utilizes [memefish](https://github.com/cloudspannerecosystem/memefish) as:

* statement type detector
* comment stripper
* statement separator

Statement type detector behavior can be controlled by `CLI_PARSE_MODE` system variable.

| CLI_PARSE_MODE | Description                        |
|----------------|------------------------------------|
| FALLBACK       | Use memefish but fallback if error |
| NO_MEMEFISH    | Don't use memefish                 |
| MEMEFISH_ONLY  | Use memefish and don't fallback    |

```
spanner> SET CLI_PARSE_MODE = "MEMEFISH_ONLY";
Empty set (0.00 sec)

spanner> SELECT * FRM 1;
ERROR: invalid statement: syntax error: :1:10: expected token: <eof>, but: <ident>

  1:  SELECT * FRM 1
               ^~~

spanner> SET CLI_PARSE_MODE = "FALLBACK";
Empty set (0.00 sec)

spanner> SELECT * FRM 1;
2024/11/02 00:22:57 ignore memefish parse error, err: syntax error: :1:10: expected token: <eof>, but: <ident>

  1:  SELECT * FRM 1
               ^~~

ERROR: spanner: code = "InvalidArgument", desc = "Syntax error: Expected end of input but got identifier \\\"FRM\\\" [at 1:10]\\nSELECT * FRM 1\\n         ^"
spanner> SET CLI_PARSE_MODE = "NO_MEMEFISH";
Empty set (0.00 sec)

spanner> SELECT * FRM 1;
ERROR: spanner: code = "InvalidArgument", desc = "Syntax error: Expected end of input but got identifier \\\"FRM\\\" [at 1:10]\\nSELECT * FRM 1\\n         ^"
```

### Mutations support

spanner-mycli supports mutations.

Mutations are buffered in read-write transaction, or immediately commit outside explicit transaction.

#### Write mutations

```
MUTATE <table_fqn> {INSERT|UPDATE|REPLACE|INSERT_OR_UPDATE} {<struct_literal> | <array_of_struct_literal>};
```

#### Delete mutations

```
MUTATE <table_fqn> DELETE ALL;
MUTATE <table_fqn> DELETE {<tuple_struct_literal> | <array_of_tuple_struct_literal>};
MUTATE <table_fqn> DELETE KEY_RANGE({start_closed | start_open} => <tuple_struct_literal>,
                                    {end_closed | end_open} => <tuple_struct_literal>);
```

Note: In this context, parenthesized expression and some simple literals are treated as a single field struct literal.

#### Examples of mutations

Example schema

```
CREATE TABLE MutationTest (PK INT64, Col INT64) PRIMARY KEY(PK);
CREATE TABLE MutationTest2 (PK1 INT64, PK2 STRING(MAX), Col INT64) PRIMARY KEY(PK1, PK2);
```

##### Examples of Write mutations

Insert a single row with key(`1`).

```
MUTATE MutationTest INSERT STRUCT(1 AS PK);
```

Insert or update four rows with keys(`1, "foo"`, `1, "n"`, `1, "m"`, `50, "foobar"`).

```
MUTATE MutationTest2 INSERT_OR_UPDATE [STRUCT(1 AS PK1, "foo" AS PK2, 0 AS Col), (1, "n", 1), (1, "m", 3), (50, "foobar", 4)];
```

You can set commit timestamps using `PENDING_COMMIT_TIMESTAMP()`.
```
spanner> MUTATE Performances INSERT_OR_UPDATE STRUCT(
                1 AS SingerId, 1 AS VenueId,
                DATE "2024-12-25" AS EventDate,
                PENDING_COMMIT_TIMESTAMP() AS LastUpdateTime);
Query OK, 0 rows affected (1.18 sec)
timestamp:      2024-12-13T02:40:46.253698+09:00
mutation_count: 4

spanner> SELECT * FROM Performances;
+----------+---------+------------+---------+-----------------------------+
| SingerId | VenueId | EventDate  | Revenue | LastUpdateTime              |
| INT64    | INT64   | DATE       | INT64   | TIMESTAMP                   |
+----------+---------+------------+---------+-----------------------------+
| 1        | 1       | 2024-12-25 | NULL    | 2024-12-12T17:40:46.253698Z |
+----------+---------+------------+---------+-----------------------------+
1 rows in set (14.89 msecs)
timestamp:            2024-12-13T02:40:57.15133+09:00
cpu time:             13.35 msecs
rows scanned:         1 rows
deleted rows scanned: 0 rows
optimizer version:    7
optimizer statistics: auto_20241212_12_01_00UTC
```

##### Examples of Delete mutations

Delete all rows in `MutationTest` table.

```
MUTATE MutationTest DELETE ALL;
```

Delete rows with PK (`1`) in `MutationTest` table.

```
MUTATE MutationTest DELETE (1);
```

Delete a single row with PK (`1, "foo"`) in `MutationTest2` table.

```
MUTATE MutationTest2 DELETE (1, "foo");
```

Delete two rows with PK (`1, "foo"`, `2, "bar"`) in `MutationTest2` table.

```
MUTATE MutationTest2 DELETE [(1, "foo"), (2, "bar")];
```

Delete rows between `(1, "a") <= PK < (1, "n")` in `MutationTest2` table

```
MUTATE MutationTest2 DELETE KEY_RANGE(start_closed => (1, "a"), end_open => (1, "n"));
```

### Query parameter support

Many Cloud Spanner clients don't support query parameters.

If you do not modify the query, you will not be able to execute queries that contain query parameters,
and you will not be able to view the query plan for queries with parameter types `STRUCT` or `ARRAY`.

spanner-mycli solves this problem by supporting query parameters.

You can define query parameters using command line option `--param` or `SET` commands.
It supports type notation or literal value notation in GoogleSQL.

Note: They are supported on the best effort basis, and type conversions are not supported.

#### Query parameters definition using `--param` option
```
$ spanner-mycli \
                --param='array_type=ARRAY<STRUCT<FirstName STRING, LastName STRING>>' \
                --param='array_value=[STRUCT("Marc" AS FirstName, "Richards" AS LastName), ("Catalina", "Smith")]'

```

You can see defined query parameters using `SHOW PARAMS;` command.

```
> SHOW PARAMS;
+-------------+------------+-------------------------------------------------------------------+
| Param_Name  | Param_Kind | Param_Value                                                       |
+-------------+------------+-------------------------------------------------------------------+
| array_value | VALUE      | [STRUCT("Marc" AS FirstName, "Richards" AS LastName), ("Catalina", "Smith")] |
| array_type  | TYPE       | ARRAY<STRUCT<FirstName STRING, LastName STRING>>                  |
+-------------+------------+-------------------------------------------------------------------+
Empty set (0.00 sec)
```

You can use value query parameters in any statement.
```
> SELECT * FROM Singers WHERE STRUCT(FirstName, LastName) IN UNNEST(@array_value);
+----------+-----------+----------+------------+------------+
| SingerId | FirstName | LastName | SingerInfo | BirthDate  |
+----------+-----------+----------+------------+------------+
| 2        | Catalina  | Smith    | NULL       | 1990-08-17 |
| 1        | Marc      | Richards | NULL       | 1970-09-03 |
+----------+-----------+----------+------------+------------+
2 rows in set (7.8 msecs)
```

You can use type query parameters only in `EXPLAIN` or `DESCRIBE` without value.

```
> EXPLAIN SELECT * FROM Singers WHERE STRUCT(FirstName, LastName) IN UNNEST(@array_type);
+-----+----------------------------------------------------------------------------------+
| ID  | Query_Execution_Plan                                                             |
+-----+----------------------------------------------------------------------------------+
|   0 | Distributed Cross Apply                                                          |
|   1 | +- [Input] Create Batch                                                          |
|   2 | |  +- Compute Struct                                                             |
|   3 | |     +- Hash Aggregate                                                          |
|   4 | |        +- Compute                                                              |
|   5 | |           +- Array Unnest                                                      |
|  10 | |              +- [Scalar] Array Subquery                                        |
|  11 | |                 +- Array Unnest                                                |
|  35 | +- [Map] Serialize Result                                                        |
|  36 |    +- Cross Apply                                                                |
|  37 |       +- [Input] Batch Scan (Batch: $v14, scan_method: Scalar)                   |
|  40 |       +- [Map] Local Distributed Union                                           |
| *41 |          +- Filter Scan (seekable_key_size: 0)                                   |
|  42 |             +- Table Scan (Full scan: true, Table: Singers, scan_method: Scalar) |
+-----+----------------------------------------------------------------------------------+
Predicates(identified by ID):
 41: Residual Condition: (($FirstName = $batched_v8) AND ($LastName = $batched_v9))

14 rows in set (0.18 sec)

> DESCRIBE SELECT * FROM Singers WHERE STRUCT(FirstName, LastName) IN UNNEST(@array_type);
+-------------+-------------+
| Column_Name | Column_Type |
+-------------+-------------+
| SingerId    | INT64       |
| FirstName   | STRING      |
| LastName    | STRING      |
| SingerInfo  | BYTES       |
| BirthDate   | DATE        |
+-------------+-------------+
5 rows in set (0.17 sec)
```

#### Interactive definition of query parameters using `SET` commands

You can define type query parameters using `SET PARAM param_name type;` command.

```
> SET PARAM string_type STRING;
Empty set (0.00 sec)

> SHOW PARAMS;
+-------------+------------+-------------+
| Param_Name  | Param_Kind | Param_Value |
+-------------+------------+-------------+
| string_type | TYPE       | STRING      |
+-------------+------------+-------------+
Empty set (0.00 sec)
```

You can define type query parameters using `SET PARAM param_name = value;` command.

```
> SET PARAM bytes_value = b"foo";
Empty set (0.00 sec)

> SHOW PARAMS;
+-------------+------------+-------------+
| Param_Name  | Param_Kind | Param_Value |
+-------------+------------+-------------+
| bytes_value | VALUE      | B"foo"      |
+-------------+------------+-------------+
Empty set (0.00 sec)
```

### Partition Queries

spanner-mycli have some partition queries functionality.

#### Test root-partitionable

You can test whether the query is root-partitionable using `TRY PARTITIONED QUERY` command.

```
spanner> TRY PARTITIONED QUERY SELECT * FROM Singers;
+--------------------+
| Root_Partitionable |
+--------------------+
| TRUE               |
+--------------------+
1 rows in set (0.78 sec)

spanner> TRY PARTITIONED QUERY SELECT * FROM Singers ORDER BY SingerId;
ERROR: query can't be a partition query: rpc error: code = InvalidArgument desc = Query is not root partitionable since it does not have a DistributedUnion at the root. Please check the conditions for a query to be root-partitionable.
error details: name = Help desc = Conditions for a query to be root-partitionable. url = https://cloud.google.com/spanner/docs/reads#read_data_in_parallel
```

#### Run partitioned query (EXPERIMENTAL)

You can execute partitioned query using `RUN PARTITIONED QUERY` command.


```
spanner> RUN PARTITIONED QUERY SELECT * FROM Singers;
+----------+-----------+----------+------------+------------+
| SingerId | FirstName | LastName | SingerInfo | BirthDate  |
+----------+-----------+----------+------------+------------+
| 1        | Marc      | Richards | NULL       | 1970-09-03 |
| 2        | Catalina  | Smith    | NULL       | 1990-08-17 |
| 3        | Alice     | Trentor  | NULL       | 1991-10-02 |
| 4        | Lea       | Martin   | NULL       | 1991-11-09 |
| 5        | David     | Lomond   | NULL       | 1977-01-29 |
+----------+-----------+----------+------------+------------+
5 rows in set from 3 partitions (1.40 sec)
```

Or you can use `SET AUTO_PARTITION_MODE`.

```
spanner> SET AUTO_PARTITION_MODE = TRUE;

Empty set (0.00 sec)

spanner> SELECT * FROM Singers;
+----------+-----------+----------+------------+------------+
| SingerId | FirstName | LastName | SingerInfo | BirthDate  |
+----------+-----------+----------+------------+------------+
| 1        | Marc      | Richards | NULL       | 1970-09-03 |
| 2        | Catalina  | Smith    | NULL       | 1990-08-17 |
| 3        | Alice     | Trentor  | NULL       | 1991-10-02 |
| 4        | Lea       | Martin   | NULL       | 1991-11-09 |
| 5        | David     | Lomond   | NULL       | 1977-01-29 |
+----------+-----------+----------+------------+------------+
5 rows in set from 3 partitions (1.40 sec)
```

Note: Any stats are not available in partitioned query.

##### Isolation Level

You can set session-level default isolation level and transaction-level isolation level.

```
spanner> SET DEFAULT_ISOLATION_LEVEL = "REPEATABLE_READ";
spanner> BEGIN ISOLATION LEVEL REPEATABLE READ;
```

##### Enable Data Boost

You can enable Data Boost using `DATA_BOOST_ENABLED`.

```
spanner> SET DATA_BOOST_ENABLED = TRUE;
```

##### Parallelism setting

In default, the number of worker goroutines for partitioned query is the value of `GOMAXPROCS`.

You can change it using `MAX_PARTITIONED_PARALLELISM`.

```
spanner> SET MAX_PARTITIONED_PARALLELISM = 1;
```

Note: There is no streaming output, so result won't be printed unless all work is done.

#### Show partition tokens.

You can show partition tokens using `PARTITION` command.

Note: spanner-mycli does not clean up batch read-only transactions, which may prevent resources from being freed until they time out.

```
spanner> PARTITION SELECT * FROM Singers;
+-------------------------------------------------------------------------------------------------+
| Partition_Token                                                                                 |
+-------------------------------------------------------------------------------------------------+
| QUw0MGxyRjJDZENocXc0TkZnR3NxVHN1QnFCMy1yWkxWZmlIdFhhc2U4T2lWOGJRVFhJRkgydU1URmZUb2dBLXVvZE1O... |
| QUw0MGxyRzhPdmZUR04xclFQVTJKQXlVMEJjZFBUWTV3NUFsT2x0VGxTNHZWSExsejQweXNUWUFtUXd5ZjBzWEhmQ0Fa... |
| QUw0MGxyR3paSk96WUNqdjFsQW9tc2UwOFFoNlA4SzhHUzNWQVltNzVlRHZxdjZpUmFVSFN2UmtBanozc0hEaE9Iem9x... |
+-------------------------------------------------------------------------------------------------+
3 rows in set (0.65 sec)
```


### GenAI support

You can use `GEMINI` statement by setting `vertexai_project` in config file.

```:.spanner_mycli.cnf
[spanner]
vertexai_project = example-project
```

The generated query is automatically filled in the prompt.

```
spanner> GEMINI "Generate query to show all table with table_schema concat by dot if table_schema is not empty string.";
+---------------------+------------------------------------------------------------------------------------------------------------------------------------------------------------------------------+
| Column              | Value                                                                                                                                                                        |
+---------------------+------------------------------------------------------------------------------------------------------------------------------------------------------------------------------+
| text                | SELECT IF(table_schema != '', CONCAT(table_schema, '.', table_name), table_name) AS table_name_with_schema FROM INFORMATION_SCHEMA.TABLES;                                   |
| semanticDescription | This query retrieves all tables and their schemas, concatenating the schema name with the table name if a schema exists, effectively listing all tables with their schema na |
|                     | mes when applicable.                                                                                                                                                         |
| syntaxDescription   | The query selects from the INFORMATION_SCHEMA.TABLES view. It uses IF() to check if table_schema is not empty, and if so, concatenates table_schema and table_name with a do |
|                     | t ('.'). Otherwise, it just returns the table_name. The result is aliased as table_name_with_schema.                                                                         |
+---------------------+------------------------------------------------------------------------------------------------------------------------------------------------------------------------------+
Empty set (5.72 sec)

spanner> SELECT IF(table_schema != '', CONCAT(table_schema, '.', table_name), table_name) AS table_name_with_schema FROM INFORMATION_SCHEMA.TABLES;
```

### Markdown output

spanner-mycli can emit input and output in Markdown.

TODO: More description

````
$ spanner-mycli -v --set 'CLI_FORMAT=TABLE_DETAIL_COMMENT' --set 'CLI_MARKDOWN_CODEBLOCK=TRUE' --set 'CLI_ECHO_INPUT=TRUE'

spanner> GRAPH FinGraph
      -> MATCH (n:Account)
      -> RETURN LABELS(n) AS labels, PROPERTY_NAMES(n) AS props, n.id;
```sql
GRAPH FinGraph
MATCH (n:Account)
RETURN LABELS(n) AS labels, PROPERTY_NAMES(n) AS props, n.id;
/*---------------+------------------------------------------+-------+
 | labels        | props                                    | id    |
 | ARRAY<STRING> | ARRAY<STRING>                            | INT64 |
 +---------------+------------------------------------------+-------+
 | [Account]     | [create_time, id, is_blocked, nick_name] | 7     |
 | [Account]     | [create_time, id, is_blocked, nick_name] | 16    |
 | [Account]     | [create_time, id, is_blocked, nick_name] | 20    |
 +---------------+------------------------------------------+-------+
3 rows in set (6.26 msecs)
timestamp:            2025-02-09T23:28:26.088524+09:00
cpu time:             4.45 msecs
rows scanned:         3 rows
deleted rows scanned: 0 rows
optimizer version:    7
optimizer statistics: auto_20250207_09_19_31UTC
*/
```
````

### Cassandra interface support

spanner-mycli can execute CQL statements of Cassandra interface with `CQL` client side statement.

```
# Spanner Cassandra interface doesn't support CQL DDL, so you need to write GoogleSQL DDL
spanner> CREATE TABLE users (
           id INT64 OPTIONS (cassandra_type = 'int'),
           active BOOL OPTIONS (cassandra_type = 'boolean'),
           username STRING(MAX) OPTIONS (cassandra_type = 'text'),
         ) PRIMARY KEY (id);
Query OK, 0 rows affected (7.88 sec)

spanner> CQL INSERT INTO users (id, active, username) VALUES (1, TRUE, 'John Doe');
Empty set (0.54 sec)

spanner> CQL SELECT * FROM users WHERE id = 1;
+-----+---------+----------+
| id  | active  | username |
| int | boolean | varchar  |
+-----+---------+----------+
| 1   | true    | John Doe |
+-----+---------+----------+
1 rows in set (0.55 sec)
```

## How to develop

Run unit tests.

```
$ make test
```

Note: It requires Docker because integration tests using [testcontainers](https://testcontainers.com/).

Or run test except integration tests.

```
$ make fasttest
```

## Incompatibilities from spanner-cli

In principle, spanner-mycli accepts the same input as spanner-cli, but some compatibility is intentionally not maintained.

- `BEGIN RW TAG <tag>` and `BEGIN RO TAG <tag>` are no longer supported.
  - Use `SET TRANSACTION TAG = "<tag>"` and `SET STATEMENT_TAG = "<tag>"`.
  - Rationale: spanner-cli are broken. https://github.com/cloudspannerecosystem/spanner-cli/issues/132
- `<rfc3339_timestamp>` in `BEGIN RO <rfc3339_timestamp>` must be quoted like `BEGIN RO "2025-01-01T00:00:00Z"`.
  - Rationale: Raw RFC3339 timestamp is not compatible with [GoogleSQL lexical structure](https://cloud.google.com/spanner/docs/reference/standard-sql/lexical) and [memefish](https://github.com/cloudspannerecosystem/memefish).
- `\G` is no longer supported.
  - Use `SET CLI_FORMAT = "VERTICAL"`.
  - Rationale: `\G` is not compatible with [GoogleSQL lexical structure](https://cloud.google.com/spanner/docs/reference/standard-sql/lexical) and [memefish](https://github.com/cloudspannerecosystem/memefish).
- `\` is no longer used for prompt expansions.
  - Use `%` instead.
  - Rationale: `\` is needed to be escaped in ini files of [jassevdk/go-flags](https://github.com/jessevdk/go-flags).
- The default format of `EXPLAIN` and `EXPLAIN ANALYZE` has been changed.

### Tab character handling

spanner-mycli expands tab characters to whitespaces.
Tab width can be configured using `CLI_TAB_WIDTH` system variable. (default: 4)

```
spanner> SET CLI_TAB_WIDTH = 2;

Empty set (0.00 sec)

spanner> SELECT "a\tb\tc\td\te\tf\t\n"||
      ->        "あ\tい\tう\tえ\tお\tか\t\n"||
      ->        "abc\tdef\tghi\tjkl\tmno\tpqr\t\n"||
      ->        "あい\tうえ\tおか\tきく\tけこ\tさし\t" AS s;
+--------------------------------------+
| s                                    |
+--------------------------------------+
| a b c d e f                          |
| あ  い  う  え  お  か               |
| abc def ghi jkl mno pqr              |
| あい  うえ  おか  きく  けこ  さし   |
+--------------------------------------+
1 rows in set (2.81 msecs)

spanner> SET CLI_TAB_WIDTH = 4;

Empty set (0.00 sec)

spanner> SELECT "a\tb\tc\td\te\tf\t\n"||
      ->        "あ\tい\tう\tえ\tお\tか\t\n"||
      ->        "abc\tdef\tghi\tjkl\tmno\tpqr\t\n"||
      ->        "あい\tうえ\tおか\tきく\tけこ\tさし\t" AS s;
+--------------------------------------------------+
| s                                                |
+--------------------------------------------------+
| a   b   c   d   e   f                            |
| あ  い  う  え  お  か                           |
| abc def ghi jkl mno pqr                          |
| あい    うえ    おか    きく    けこ    さし     |
+--------------------------------------------------+
1 rows in set (2.31 msecs)

spanner> SET CLI_TAB_WIDTH = 8;

Empty set (0.00 sec)

spanner> SELECT "a\tb\tc\td\te\tf\t\n"||
      ->        "あ\tい\tう\tえ\tお\tか\t\n"||
      ->        "abc\tdef\tghi\tjkl\tmno\tpqr\t\n"||
      ->        "あい\tうえ\tおか\tきく\tけこ\tさし\t" AS s;
+--------------------------------------------------+
| s                                                |
+--------------------------------------------------+
| a       b       c       d       e       f        |
| あ      い      う      え      お      か       |
| abc     def     ghi     jkl     mno     pqr      |
| あい    うえ    おか    きく    けこ    さし     |
+--------------------------------------------------+
1 rows in set (2.76 msecs)
```<|MERGE_RESOLUTION|>--- conflicted
+++ resolved
@@ -145,11 +145,8 @@
       --try-partition-query                               Test whether the query can be executed as partition query without execution
       --mcp                                               Run as MCP server
       --skip-system-command                               Do not allow system commands
-<<<<<<< HEAD
       --tee=                                              Append a copy of output to the specified file
-=======
       --skip-column-names                                 Suppress column headers in output
->>>>>>> d04d4808
 
 Help Options:
   -h, --help                                              Show this help message
