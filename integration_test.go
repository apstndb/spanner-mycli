//
// Copyright 2020 Google LLC
//
// Licensed under the Apache License, Version 2.0 (the "License");
// you may not use this file except in compliance with the License.
// You may obtain a copy of the License at
//
//      http://www.apache.org/licenses/LICENSE-2.0
//
// Unless required by applicable law or agreed to in writing, software
// distributed under the License is distributed on an "AS IS" BASIS,
// WITHOUT WARRANTIES OR CONDITIONS OF ANY KIND, either express or implied.
// See the License for the specific language governing permissions and
// limitations under the License.
//

package main

import (
	"context"
	"errors"
	"flag"
	"fmt"
	"io"
	"log/slog"
	"os"
	"regexp"
	"strings"
	"testing"
	"time"

	"github.com/MakeNowJust/heredoc/v2"
	"github.com/apstndb/gsqlutils"
	"github.com/apstndb/spanemuboost"
	"github.com/apstndb/spanner-mycli/enums"
	"github.com/cloudspannerecosystem/memefish/ast"
	"github.com/samber/lo"
	"google.golang.org/api/option/internaloption"
	"google.golang.org/grpc"
	"google.golang.org/grpc/credentials/insecure"

	"google.golang.org/protobuf/testing/protocmp"

	spanner "cloud.google.com/go/spanner"
	"github.com/google/go-cmp/cmp"
	"github.com/google/go-cmp/cmp/cmpopts"
	"google.golang.org/api/iterator"
	"google.golang.org/api/option"

	sppb "cloud.google.com/go/spanner/apiv1/spannerpb"

	"github.com/apstndb/spantype/typector"
	tcspanner "github.com/testcontainers/testcontainers-go/modules/gcloud/spanner"
)

type testTableSchema struct {
	Id     int64 `spanner:"id"`
	Active bool  `spanner:"active"`
}

var testTableRowType = typector.MustNameCodeSlicesToStructTypeFields(
	sliceOf("id", "active"),
	sliceOf(sppb.TypeCode_INT64, sppb.TypeCode_BOOL),
)

const testTableDDL = `
CREATE TABLE tbl (
  id INT64 NOT NULL,
  active BOOL NOT NULL
) PRIMARY KEY (id)
`

var testTableDDLs = sliceOf(testTableDDL)

// Common test DDL patterns used across multiple tests
const (
	testTableSimpleDDL = "CREATE TABLE TestTable(id INT64, active BOOL) PRIMARY KEY(id)"
)

// Test helper functions policy:
// - Use standard go-cmp/cmpopts functions when possible (e.g., cmpopts.IgnoreFields for simple field ignoring)
// - Only create custom helpers for patterns that cannot be expressed with standard options
// - Custom helpers should be focused and well-documented with usage examples
//
// Path.String() vs Path.GoString() usage:
// - Path.GoString(): Use for detailed path matching with indices/types (e.g., ".Rows[0][2]")
//   Returns full Go syntax like: (*Result).Rows[0][2]
// - Path.String(): Use for simple field name matching (e.g., checking "wantResults[1]")
//   Returns simplified path like: Result.Rows

// pathMatchesField checks if a path matches the specified field pattern
func pathMatchesField(path cmp.Path, fieldPattern string) bool {
	return strings.Contains(path.GoString(), fieldPattern)
}

// Common cmp options for test comparisons
// ignorePathOpt creates a cmp.Option that ignores specified path patterns
// Example: ignorePathOpt(".Rows[0][2]") ignores the third column of the first row
func ignorePathOpt(pathPatterns ...string) cmp.Option {
	return cmp.FilterPath(func(path cmp.Path) bool {
		for _, pattern := range pathPatterns {
			if pathMatchesField(path, pattern) {
				return true
			}
		}
		return false
	}, cmp.Ignore())
}

// ignoreRegexOpt creates a cmp.Option that ignores paths matching the regex pattern
// Example: ignoreRegexOpt(`\.Rows\[\d*\]\[1\]`) ignores second column of all rows
func ignoreRegexOpt(regexPattern string) cmp.Option {
	re := regexp.MustCompile(regexPattern)
	return cmp.FilterPath(func(path cmp.Path) bool {
		return re.MatchString(path.GoString())
	}, cmp.Ignore())
}

// Helper functions for creating common results
func keepVariablesResult() *Result {
	return &Result{KeepVariables: true}
}

func emptyResult() *Result {
	return &Result{}
}

func dmlResult(n int) *Result {
	return &Result{AffectedRows: n, IsExecutedDML: true}
}

var emulator *tcspanner.Container

func TestMain(m *testing.M) {
	// Clear Spanner-related environment variables that could interfere with tests.
	// This ensures test isolation from the user's environment.
	// Individual tests can still set these variables using t.Setenv() when needed.
	_ = os.Unsetenv("SPANNER_PROJECT_ID")
	_ = os.Unsetenv("SPANNER_INSTANCE_ID")
	_ = os.Unsetenv("SPANNER_DATABASE_ID")
	flag.Parse()

	// Skip emulator setup in short mode
	if testing.Short() {
		os.Exit(m.Run())
	}

	emu, teardown, err := spanemuboost.NewEmulator(context.Background(),
		spanemuboost.EnableInstanceAutoConfigOnly(),
	)
	if err != nil {
		// testing.M doesn't have output method
		slog.Error("failed to create emulator", "err", err)
		os.Exit(1)
	}

	defer teardown()

	emulator = emu

	os.Exit(m.Run())
}

func initializeSession(ctx context.Context, emulator *tcspanner.Container, clients *spanemuboost.Clients) (session *Session, err error) {
	options := defaultClientOptions(emulator)
	sysVars := &systemVariables{
		Project:          clients.ProjectID,
		Instance:         clients.InstanceID,
		Database:         clients.DatabaseID,
		Params:           make(map[string]ast.Node),
		RPCPriority:      sppb.RequestOptions_PRIORITY_UNSPECIFIED,
		StatementTimeout: lo.ToPtr(1 * time.Hour), // Long timeout for integration tests
	}
	// Initialize StreamManager for tests
	sysVars.StreamManager = NewStreamManager(io.NopCloser(strings.NewReader("")), io.Discard, io.Discard)
	// Initialize the registry
	sysVars.ensureRegistry()
	session, err = NewSession(ctx, sysVars, options...)
	if err != nil {
		return nil, err
	}

	return session, nil
}

// initializeWithRandomDB creates a test session with a randomly generated database name.
// Each test gets its own instance within the shared emulator for isolation.
// The database is automatically configured with the provided DDLs and DMLs.
func initializeWithRandomDB(t *testing.T, ddls, dmls []string) (clients *spanemuboost.Clients, session *Session, teardown func()) {
	return initializeWithDB(t, "", ddls, dmls)
}

// initializeWithDB creates a test session with either a specific database name or a random one.
// If database is empty, a random database name is generated.
// Each test gets its own instance within the shared emulator for isolation.
// The database is automatically configured with the provided DDLs and DMLs.
func initializeWithDB(t *testing.T, database string, ddls, dmls []string) (clients *spanemuboost.Clients, session *Session, teardown func()) {
	t.Helper()
	ctx := t.Context()

	// Use shared emulator with a random instance ID for isolation
	options := []spanemuboost.Option{
		spanemuboost.WithRandomInstanceID(), // Instance-level isolation for all tests
	}

	if database != "" {
		// Use specific database name
		options = append(options, spanemuboost.WithDatabaseID(database))
	} else {
		// Use random database name
		options = append(options, spanemuboost.WithRandomDatabaseID())
	}

	options = append(options,
		spanemuboost.EnableAutoConfig(),
		spanemuboost.WithClientConfig(spanner.ClientConfig{SessionPoolConfig: spanner.SessionPoolConfig{MinOpened: 5}}),
		spanemuboost.WithSetupDDLs(ddls),
		spanemuboost.WithSetupRawDMLs(dmls),
	)

	clients, clientsTeardown, err := spanemuboost.NewClients(ctx, emulator, options...)
	if err != nil {
		t.Fatal(err)
	}

	session, err = initializeSession(ctx, emulator, clients)
	if err != nil {
		clientsTeardown()
		t.Fatalf("failed to create test session: err=%s", err)
	}

	return clients, session, func() {
		session.Close()
		clientsTeardown()
	}
}

// initializeAdminSession creates an admin-only session without a database connection.
// This is used for database-level operations like CREATE DATABASE and DROP DATABASE.
// Each test gets its own instance within the shared emulator for isolation.
func initializeAdminSession(t *testing.T) (clients *spanemuboost.Clients, session *Session, teardown func()) {
	t.Helper()
	ctx := t.Context()

	// Admin-only mode: create instance without database
	// Always use instance-level isolation for all tests
	clients, clientsTeardown, err := spanemuboost.NewClients(ctx, emulator,
		spanemuboost.WithRandomInstanceID(), // Instance-level isolation for all tests
		spanemuboost.EnableInstanceAutoConfigOnly(),
	)
	if err != nil {
		t.Fatal(err)
	}

	// Create admin-only session
	sysVars := &systemVariables{
		Project:          clients.ProjectID,
		Instance:         clients.InstanceID,
		Database:         "",                      // No database for admin-only mode
		StatementTimeout: lo.ToPtr(1 * time.Hour), // Long timeout for integration tests
	}
	// Initialize StreamManager for tests
	sysVars.StreamManager = NewStreamManager(io.NopCloser(strings.NewReader("")), io.Discard, io.Discard)
	// Initialize the registry
	sysVars.ensureRegistry()

	session, err = NewAdminSession(ctx, sysVars, defaultClientOptions(emulator)...)
	if err != nil {
		clientsTeardown()
		t.Fatalf("failed to create admin session: err=%s", err)
	}

	return clients, session, func() {
		session.Close()
		clientsTeardown()
	}
}

// spannerContainer is a global variable but it receives explicitly.
func defaultClientOptions(spannerContainer *tcspanner.Container) []option.ClientOption {
	return sliceOf(
		option.WithEndpoint(spannerContainer.URI()),
		option.WithoutAuthentication(),
		internaloption.SkipDialSettingsValidation(),
		option.WithGRPCDialOption(grpc.WithTransportCredentials(insecure.NewCredentials())),
	)
}

func compareResult[T any](t *testing.T, got T, expected T, customCmpOptions ...cmp.Option) {
	t.Helper()
	opts := sliceOf[cmp.Option](
		cmpopts.IgnoreFields(Result{}, "Stats"),
		cmpopts.IgnoreFields(Result{}, "ReadTimestamp"),
		cmpopts.IgnoreFields(Result{}, "CommitTimestamp"),
		// Commit Stats is only provided by real instances
		cmpopts.IgnoreFields(Result{}, "CommitStats"),
		// Metrics are collected but not part of test expectations
		cmpopts.IgnoreFields(Result{}, "Metrics"),
		cmpopts.EquateEmpty(),
		protocmp.Transform(),
	)
	opts = append(opts, customCmpOptions...)

	if !cmp.Equal(got, expected, opts...) {
		t.Errorf("diff(-got, +expected): %s", cmp.Diff(got, expected, opts...))
	}
}

func TestSelect(t *testing.T) {
	t.Parallel()
	if testing.Short() {
		t.Skip("skipping integration test in short mode")
	}
	ctx, cancel := context.WithTimeout(t.Context(), 180*time.Second)
	defer cancel()

	_, session, teardown := initializeWithRandomDB(t, testTableDDLs, sliceOf("INSERT INTO tbl (id, active) VALUES (1, true), (2, false)"))
	defer teardown()

	stmt, err := BuildStatement("SELECT id, active FROM tbl ORDER BY id ASC")
	if err != nil {
		t.Fatalf("invalid statement: error=%s", err)
	}

	result, err := stmt.Execute(ctx, session)
	if err != nil {
		t.Fatalf("unexpected error happened: %s", err)
	}

	compareResult(t, result, &Result{
		Rows: sliceOf(
			toRow("1", "true"),
			toRow("2", "false"),
		),
		AffectedRows: 2,
		TableHeader:  toTableHeader(testTableRowType),
	})
}

func TestDml(t *testing.T) {
	t.Parallel()
	if testing.Short() {
		t.Skip("skipping integration test in short mode")
	}
	ctx, cancel := context.WithTimeout(t.Context(), 180*time.Second)
	defer cancel()

	_, session, teardown := initializeWithRandomDB(t, testTableDDLs, nil)
	defer teardown()

	stmt, err := BuildStatement("INSERT INTO tbl (id, active) VALUES (1, true), (2, false)")
	if err != nil {
		t.Fatalf("invalid statement: error=%s", err)
	}

	result, err := stmt.Execute(ctx, session)
	if err != nil {
		t.Fatalf("unexpected error happened: %s", err)
	}

	compareResult(t, result, &Result{
		AffectedRows:  2,
		IsExecutedDML: true,
	})

	// check by query
	query := spanner.NewStatement("SELECT id, active FROM tbl ORDER BY id ASC")
	iter := session.client.Single().Query(ctx, query)
	defer iter.Stop()
	var gotStructs []testTableSchema
	for {
		row, err := iter.Next()
		if errors.Is(err, iterator.Done) {
			break
		}
		if err != nil {
			t.Fatalf("unexpected error: %s", err)
		}
		var got testTableSchema
		if err := row.ToStruct(&got); err != nil {
			t.Fatalf("unexpected error: %s", err)
		}
		gotStructs = append(gotStructs, got)
	}
	expectedStructs := []testTableSchema{
		{1, true},
		{2, false},
	}
	if !cmp.Equal(gotStructs, expectedStructs) {
		t.Errorf("diff: %s", cmp.Diff(gotStructs, expectedStructs))
	}
}

func buildAndExecute(t *testing.T, ctx context.Context, session *Session, s string) *Result {
	t.Helper()
	stmt, err := BuildStatement(s)
	if err != nil {
		t.Fatalf("invalid statement: error=%s", err)
	}

	result, err := stmt.Execute(ctx, session)
	if err != nil {
		t.Fatalf("unexpected error happened: %s", err)
	}
	return result
}

func TestSystemVariables(t *testing.T) {
	t.Parallel()
	if testing.Short() {
		t.Skip("skipping integration test in short mode")
	}
	_, session, teardown := initializeWithRandomDB(t, nil, nil)
	defer teardown()

	t.Run("set and show string system variables", func(t *testing.T) {
		ctx, cancel := context.WithTimeout(t.Context(), 180*time.Second)
		defer cancel()

		tcases := []struct {
			varname string
			value   string
		}{
			{"OPTIMIZER_VERSION", "4"},
			{"OPTIMIZER_STATISTICS_PACKAGE", "analyze_20241017_15_59_17UTC"},
			{"RPC_PRIORITY", "HIGH"},
			{"CLI_FORMAT", "TABLE"},
		}

		for _, tt := range tcases {
			t.Run(tt.varname, func(t *testing.T) {
				_ = buildAndExecute(t, ctx, session, fmt.Sprintf(`SET %v = "%v"`, tt.varname, tt.value))
				result := buildAndExecute(t, ctx, session, fmt.Sprintf(`SHOW VARIABLE %v`, tt.varname))
				if diff := cmp.Diff(sliceOf(tt.varname), extractTableColumnNames(result.TableHeader)); diff != "" {
					t.Errorf("SHOW column names differ: %v", diff)
				}
				if diff := cmp.Diff(sliceOf(toRow(tt.value)), result.Rows); diff != "" {
					t.Errorf("SHOW rows differ: %v", diff)
				}
			})
		}
	})
}

// TestStatements was split into multiple focused test functions:
// - TestParameterStatements: parameter-related tests
// - TestTransactionStatements: transaction-related tests
// - TestShowStatements: SHOW/DESCRIBE/HELP tests
// - TestBatchStatements: batch DDL/DML tests
// - TestPartitionedStatements: partition query tests
// - TestProtoStatements: proto-related tests
// - TestAdminStatements: admin mode tests
// - TestMiscStatements: remaining misc tests

// stmtResult represents a single statement and its expected result
type stmtResult struct {
	stmt string
	want *Result
}

// sr* helper functions purpose:
// These shorthand constructors allow defining common stmtResult patterns with minimal information,
// significantly increasing the density of Test*Statements functions.
// By reducing boilerplate from multi-line struct literals to single-line function calls,
// we can fit more test cases on screen and improve readability.
//
// Example transformation:
//   Before: {"SET PARAM n = 1", keepVariablesResult()},       // 51 chars
//   After:  srKeep("SET PARAM n = 1"),                        // 31 chars (~40% reduction)
//
//   Before: {                                                  // 4 lines
//             stmt: "CREATE DATABASE test",
//             want: emptyResult(),
//           },
//   After:  srEmpty("CREATE DATABASE test"),                  // 1 line (75% line reduction)

// sr is a shorthand constructor for stmtResult
func sr(stmt string, want *Result) stmtResult {
	return stmtResult{stmt: stmt, want: want}
}

// srEmpty creates a stmtResult with an empty result
func srEmpty(stmt string) stmtResult {
	return stmtResult{stmt: stmt, want: emptyResult()}
}

// srDML creates a stmtResult for DML statements with affected rows
func srDML(stmt string, rows int) stmtResult {
	return stmtResult{stmt: stmt, want: dmlResult(rows)}
}

// srKeep creates a stmtResult that keeps variables
func srKeep(stmt string) stmtResult {
	return stmtResult{stmt: stmt, want: keepVariablesResult()}
}

// srBatchDMLKeep creates a stmtResult for DML batch statements that keep variables
func srBatchDMLKeep(stmt string, size int) stmtResult {
	return stmtResult{stmt: stmt, want: &Result{KeepVariables: true, BatchInfo: &BatchInfo{Mode: batchModeDML, Size: size}}}
}

// srBatchDML creates a stmtResult for DML batch statements that update batch size
func srBatchDML(stmt string, size int) stmtResult {
	return stmtResult{stmt: stmt, want: &Result{BatchInfo: &BatchInfo{Mode: batchModeDML, Size: size}}}
}

// srBatchDDLKeep creates a stmtResult for DDL batch statements that keep variables
func srBatchDDLKeep(stmt string, size int) stmtResult {
	return stmtResult{stmt: stmt, want: &Result{KeepVariables: true, BatchInfo: &BatchInfo{Mode: batchModeDDL, Size: size}}}
}

// srBatchDDL creates a stmtResult for DDL batch statements that update batch size
func srBatchDDL(stmt string, size int) stmtResult {
	return stmtResult{stmt: stmt, want: &Result{BatchInfo: &BatchInfo{Mode: batchModeDDL, Size: size}}}
}

// For cases where we want to use sr* but still need the full struct syntax
// (e.g., when adding inline comments), keep the original format

// statementTestCase represents a test case for statement execution
type statementTestCase struct {
	desc        string
	ddls, dmls  []string
	admin       bool   // admin mode (no database)
	database    string // specific database name (empty = use random name)
	stmtResults []stmtResult
	cmpOpts     []cmp.Option
}

// runStatementTests is a helper function to run statement execution tests
func runStatementTests(t *testing.T, tests []statementTestCase) {
	t.Helper()
	t.Parallel()
	if testing.Short() {
		t.Skip("skipping integration test in short mode")
	}

	for _, tt := range tests {
		t.Run(tt.desc, func(t *testing.T) {
			t.Parallel()
			// TODO: Consider if this 180s timeout is actually necessary - tests typically complete much faster
			ctx, cancel := context.WithTimeout(t.Context(), 180*time.Second)
			defer cancel()

			// Validate admin + non-empty database combination
			if tt.admin && tt.database != "" {
				t.Fatalf("Invalid test configuration: admin=true with non-empty database=%q", tt.database)
			}

			var session *Session
			var teardown func()
			if tt.admin {
				// Admin-only session (database must be empty)
				_, session, teardown = initializeAdminSession(t)
			} else {
				// Regular database mode (specific or random database name)
				_, session, teardown = initializeWithDB(t, tt.database, tt.ddls, tt.dmls)
			}
			defer teardown()

			// Create SessionHandler to properly test USE/DETACH statements
			// SessionHandler will use the session's existing client options for emulator compatibility
			sessionHandler := NewSessionHandler(session)

			var gots []*Result
			var wants []*Result

			for i, sr := range tt.stmtResults {
				stmt, err := BuildStatementWithCommentsWithMode(strings.TrimSpace(lo.Must(gsqlutils.StripComments("", sr.stmt))), sr.stmt, enums.ParseModeNoMemefish)
				if err != nil {
					t.Fatalf("invalid statement[%d]: error=%s", i, err)
				}

				result, err := sessionHandler.ExecuteStatement(ctx, stmt)
				if err != nil {
					t.Fatalf("unexpected error happened[%d]: %s", i, err)
				}
				gots = append(gots, result)
				wants = append(wants, sr.want)
			}
			compareResult(t, gots, wants, tt.cmpOpts...)
		})
	}
}

// TestParameterStatements tests parameter-related functionality including SET PARAM, SHOW PARAMS, and parameter usage
func TestParameterStatements(t *testing.T) {
	tests := []statementTestCase{
		{
			desc: "query parameters",
<<<<<<< HEAD
			stmt: sliceOf(
				`SET PARAM b = true`,
				`SET PARAM bs = b"foo"`,
				`SET PARAM i64 = 1`,
				`SET PARAM f64 = 1.0`,
				`SET PARAM f32 = CAST(1.0 AS FLOAT32)`,
				`SET PARAM n = NUMERIC "1"`,
				`SET PARAM s = "foo"`,
				`SET PARAM js = JSON "{}"`,
				`SET PARAM ts = TIMESTAMP "2000-01-01T00:00:00Z"`,
				`SET PARAM u = CAST("f703e11e-b175-46b0-8e04-3723bd71ff62" AS UUID)`,
				`SET PARAM a_b = [true]`,
				`SET PARAM n_b = CAST(NULL AS BOOL)`,
				`SELECT @b AS b, @bs AS bs, @i64 AS i64, @f64 AS f64, @f32 AS f32, @n AS n, @s AS s, @js AS js, @ts AS ts,
 				        @u AS u, @a_b AS a_b, @n_b AS n_b`,
			),
			wantResults: []*Result{
				{KeepVariables: true},
				{KeepVariables: true},
				{KeepVariables: true},
				{KeepVariables: true},
				{KeepVariables: true},
				{KeepVariables: true},
				{KeepVariables: true},
				{KeepVariables: true},
				{KeepVariables: true},
				{KeepVariables: true},
				{KeepVariables: true},
				{KeepVariables: true},
				{
					ColumnNames: sliceOf("b", "bs", "i64", "f64", "f32", "n", "s", "js", "ts", "u", "a_b", "n_b"),
					ColumnTypes: sliceOf(
						typector.NameTypeToStructTypeField("b", typector.CodeToSimpleType(sppb.TypeCode_BOOL)),
						typector.NameTypeToStructTypeField("bs", typector.CodeToSimpleType(sppb.TypeCode_BYTES)),
						typector.NameTypeToStructTypeField("i64", typector.CodeToSimpleType(sppb.TypeCode_INT64)),
						typector.NameTypeToStructTypeField("f64", typector.CodeToSimpleType(sppb.TypeCode_FLOAT64)),
						typector.NameTypeToStructTypeField("f32", typector.CodeToSimpleType(sppb.TypeCode_FLOAT32)),
						typector.NameTypeToStructTypeField("n", typector.CodeToSimpleType(sppb.TypeCode_NUMERIC)),
						typector.NameTypeToStructTypeField("s", typector.CodeToSimpleType(sppb.TypeCode_STRING)),
						typector.NameTypeToStructTypeField("js", typector.CodeToSimpleType(sppb.TypeCode_JSON)),
						typector.NameTypeToStructTypeField("ts", typector.CodeToSimpleType(sppb.TypeCode_TIMESTAMP)),
						typector.NameTypeToStructTypeField("u", typector.CodeToSimpleType(sppb.TypeCode_UUID)),
						typector.NameTypeToStructTypeField("a_b", typector.ElemCodeToArrayType(sppb.TypeCode_BOOL)),
						typector.NameTypeToStructTypeField("n_b", typector.CodeToSimpleType(sppb.TypeCode_BOOL)),
					),
					Rows: sliceOf(
						toRow("true", "Zm9v", "1", "1.000000", "1.000000", "1", "foo", "{}", "2000-01-01T00:00:00Z",
							"f703e11e-b175-46b0-8e04-3723bd71ff62", "[true]", "NULL"),
					),
					AffectedRows: 1,
=======
			stmtResults: []stmtResult{
				srKeep(`SET PARAM b = true`),
				srKeep(`SET PARAM bs = b"foo"`),
				srKeep(`SET PARAM i64 = 1`),
				srKeep(`SET PARAM f64 = 1.0`),
				srKeep(`SET PARAM f32 = CAST(1.0 AS FLOAT32)`),
				srKeep(`SET PARAM n = NUMERIC "1"`),
				srKeep(`SET PARAM s = "foo"`),
				srKeep(`SET PARAM js = JSON "{}"`),
				srKeep(`SET PARAM ts = TIMESTAMP "2000-01-01T00:00:00Z"`),
				srKeep(`SET PARAM ival_single = INTERVAL 3 DAY`),
				srKeep(`SET PARAM ival_range = INTERVAL "3-4 5 6:7:8.999999999" YEAR TO SECOND`),
				srKeep(`SET PARAM a_b = [true]`),
				srKeep(`SET PARAM n_b = CAST(NULL AS BOOL)`),
				srKeep(`SET PARAM n_ival = CAST(NULL AS INTERVAL)`),
				{
					`SELECT @b AS b, @bs AS bs, @i64 AS i64, @f64 AS f64, @f32 AS f32, @n AS n, @s AS s, @js AS js, @ts AS ts,
					        @ival_single AS ival_single, @ival_range AS ival_range,
					        @a_b AS a_b, @n_b AS n_b, @n_ival AS n_ival`,
					&Result{
						TableHeader: toTableHeader(sliceOf(
							typector.NameTypeToStructTypeField("b", typector.CodeToSimpleType(sppb.TypeCode_BOOL)),
							typector.NameTypeToStructTypeField("bs", typector.CodeToSimpleType(sppb.TypeCode_BYTES)),
							typector.NameTypeToStructTypeField("i64", typector.CodeToSimpleType(sppb.TypeCode_INT64)),
							typector.NameTypeToStructTypeField("f64", typector.CodeToSimpleType(sppb.TypeCode_FLOAT64)),
							typector.NameTypeToStructTypeField("f32", typector.CodeToSimpleType(sppb.TypeCode_FLOAT32)),
							typector.NameTypeToStructTypeField("n", typector.CodeToSimpleType(sppb.TypeCode_NUMERIC)),
							typector.NameTypeToStructTypeField("s", typector.CodeToSimpleType(sppb.TypeCode_STRING)),
							typector.NameTypeToStructTypeField("js", typector.CodeToSimpleType(sppb.TypeCode_JSON)),
							typector.NameTypeToStructTypeField("ts", typector.CodeToSimpleType(sppb.TypeCode_TIMESTAMP)),
							typector.NameTypeToStructTypeField("ival_single", typector.CodeToSimpleType(sppb.TypeCode_INTERVAL)),
							typector.NameTypeToStructTypeField("ival_range", typector.CodeToSimpleType(sppb.TypeCode_INTERVAL)),
							typector.NameTypeToStructTypeField("a_b", typector.ElemCodeToArrayType(sppb.TypeCode_BOOL)),
							typector.NameTypeToStructTypeField("n_b", typector.CodeToSimpleType(sppb.TypeCode_BOOL)),
							typector.NameTypeToStructTypeField("n_ival", typector.CodeToSimpleType(sppb.TypeCode_INTERVAL)),
						)),
						Rows: sliceOf(
							toRow("true", "Zm9v", "1", "1.000000", "1.000000", "1", "foo", "{}", "2000-01-01T00:00:00Z",
								"P3D", "P3Y4M5DT6H7M8.999999999S",
								"[true]", "NULL", "NULL"),
						),
						AffectedRows: 1,
					},
>>>>>>> cb39c059
				},
			},
		},
		{
			desc: "SET PARAM TYPE and SHOW PARAMS",
			stmtResults: []stmtResult{
				srKeep("SET PARAM i INT64"),
				{
					"SHOW PARAMS",
					&Result{
						KeepVariables: true,
						TableHeader:   toTableHeader("Param_Name", "Param_Kind", "Param_Value"),
						Rows:          sliceOf(toRow("i", "TYPE", "INT64")),
					},
				},
				{
					"DESCRIBE SELECT @i AS i",
					&Result{
						AffectedRows: 1,
						TableHeader:  toTableHeader("Column_Name", "Column_Type"),
						Rows:         sliceOf(toRow("i", "INT64")),
					},
				},
			},
		},
		{
			desc: "CLI_TRY_PARTITION_QUERY with parameters",
			stmtResults: []stmtResult{
				srKeep("SET CLI_TRY_PARTITION_QUERY = TRUE"),
				srKeep("SET PARAM n = 1"),
				{
					"SELECT @n",
					&Result{
						ForceWrap:    true,
						AffectedRows: 1,
						TableHeader:  toTableHeader("Root_Partitionable"),
						Rows:         sliceOf(toRow("TRUE")),
					},
				},
			},
		},
	}

	runStatementTests(t, tests)
}

// TestTransactionStatements tests transaction-related functionality including BEGIN, COMMIT, ROLLBACK, and transaction modes
func TestTransactionStatements(t *testing.T) {
	tests := []statementTestCase{
		{
			desc: "begin, insert THEN RETURN, rollback, select",
			stmtResults: []stmtResult{
				srEmpty(testTableSimpleDDL),
				srEmpty("BEGIN"),
				{
					"INSERT INTO TestTable (id, active) VALUES (1, true), (2, false) THEN RETURN *",
					&Result{
						IsExecutedDML: true,
						AffectedRows:  2,
						Rows: sliceOf(
							toRow("1", "true"),
							toRow("2", "false"),
						),
						TableHeader: toTableHeader(testTableRowType),
					},
				},
				srEmpty("ROLLBACK"),
				{
					"SELECT id, active FROM TestTable ORDER BY id ASC",
					&Result{
						TableHeader: toTableHeader(testTableRowType),
					},
				},
			},
		},
		{
			desc: "begin, insert, commit, select",
			stmtResults: []stmtResult{
				srEmpty(testTableSimpleDDL),
				srEmpty("BEGIN"),
				srDML("INSERT INTO TestTable (id, active) VALUES (1, true), (2, false)", 2),
				srEmpty("COMMIT"),
				{
					"SELECT id, active FROM TestTable ORDER BY id ASC",
					&Result{
						AffectedRows: 2,
						Rows:         sliceOf(toRow("1", "true"), toRow("2", "false")),
						TableHeader:  toTableHeader(testTableRowType),
					},
				},
			},
		},
		{
			desc: "read-only transactions",
			stmtResults: []stmtResult{
				srEmpty(testTableSimpleDDL),
				srDML("INSERT INTO TestTable (id, active) VALUES (1, true), (2, false)", 2),
				srEmpty("BEGIN RO"),
				{
					"SELECT id, active FROM TestTable ORDER BY id ASC",
					&Result{
						AffectedRows: 2,
						Rows:         sliceOf(toRow("1", "true"), toRow("2", "false")),
						TableHeader:  toTableHeader(testTableRowType),
					},
				},
				srEmpty("COMMIT"),
				srEmpty("SET TRANSACTION READ ONLY"),
				srEmpty("BEGIN"),
				{
					"SELECT id, active FROM TestTable ORDER BY id ASC",
					&Result{
						AffectedRows: 2,
						Rows:         sliceOf(toRow("1", "true"), toRow("2", "false")),
						TableHeader:  toTableHeader(testTableRowType),
					},
				},
				srEmpty("COMMIT"),
			},
		},
		{
			desc: "read-write transactions",
			stmtResults: []stmtResult{
				srEmpty(testTableSimpleDDL),
				srDML("INSERT INTO TestTable (id, active) VALUES (1, true), (2, false)", 2),
				srEmpty("BEGIN"),
				{
					"DELETE TestTable WHERE TRUE THEN RETURN *",
					&Result{
						IsExecutedDML: true,
						AffectedRows:  2,
						Rows:          sliceOf(toRow("1", "true"), toRow("2", "false")),
						TableHeader:   toTableHeader(testTableRowType),
					},
				},
				srEmpty("ROLLBACK"),
				srEmpty("BEGIN"),
				srEmpty("SET TRANSACTION READ WRITE"),
				{
					"DELETE TestTable WHERE TRUE THEN RETURN *",
					&Result{
						IsExecutedDML: true,
						AffectedRows:  2,
						Rows:          sliceOf(toRow("1", "true"), toRow("2", "false")),
						TableHeader:   toTableHeader(testTableRowType),
					},
				},
				srEmpty("ROLLBACK"),
				srEmpty("BEGIN RW"),
				{
					"DELETE TestTable WHERE TRUE THEN RETURN *",
					&Result{
						IsExecutedDML: true,
						AffectedRows:  2,
						Rows:          sliceOf(toRow("1", "true"), toRow("2", "false")),
						TableHeader:   toTableHeader(testTableRowType),
					},
				},
				srEmpty("COMMIT"),
			},
		},
	}

	runStatementTests(t, tests)
}

// TestShowStatements tests SHOW, DESCRIBE, and HELP statement functionality
func TestShowStatements(t *testing.T) {
	tests := []statementTestCase{
		{
			desc: "SHOW VARIABLE CLI_VERSION",
			stmtResults: []stmtResult{
				{
					`SHOW VARIABLE CLI_VERSION`,
					&Result{
						KeepVariables: true,
						TableHeader:   toTableHeader("CLI_VERSION"),
						Rows:          sliceOf(toRow(getVersion())),
					},
				},
			},
		},
		{
			desc: "SHOW TABLES",
			ddls: sliceOf(
				"CREATE TABLE TestTable1(id INT64) PRIMARY KEY(id)",
				"CREATE TABLE TestTable2(id INT64) PRIMARY KEY(id)",
			),
			stmtResults: []stmtResult{
				{
					"SHOW TABLES",
					&Result{
						TableHeader:  toTableHeader(""), // Dynamic based on database name
						Rows:         sliceOf(toRow("TestTable1"), toRow("TestTable2")),
						AffectedRows: 2,
					},
				},
			},
			cmpOpts: sliceOf(cmpopts.IgnoreFields(Result{}, "TableHeader")),
		},
		{
			desc: "SHOW VARIABLES",
			stmtResults: []stmtResult{
				{
					"SHOW VARIABLES",
					&Result{
						TableHeader:   toTableHeader("name", "value"),
						KeepVariables: true,
						// Rows and AffectedRows are dynamic, so we don't check them here.
					},
				},
			},
			cmpOpts: sliceOf(cmpopts.IgnoreFields(Result{}, "Rows", "AffectedRows")),
		},
		{
			desc: "HELP",
			stmtResults: []stmtResult{
				{
					"HELP",
					lo.Must((&HelpStatement{}).Execute(t.Context(), nil)),
				},
			},
		},
		{
			desc: "HELP VARIABLES",
			stmtResults: []stmtResult{
				{
					"HELP VARIABLES",
					lo.Must((&HelpVariablesStatement{}).Execute(context.Background(), nil)),
				},
			},
		},
		{
			desc: "SHOW DDLS",
			ddls: sliceOf(
				"CREATE TABLE Musicians (SingerId INT64 NOT NULL, FirstName STRING(1024), LastName STRING(1024), SingerInfo BYTES(MAX)) PRIMARY KEY (SingerId)",
				"CREATE TABLE Singers (SingerId INT64 NOT NULL, FirstName STRING(1024), LastName STRING(1024), SingerInfo BYTES(MAX)) PRIMARY KEY (SingerId)",
				"CREATE INDEX SingersByFirstLastName ON Singers(FirstName, LastName)",
			),
			stmtResults: []stmtResult{
				{
					"SHOW DDLS",
					&Result{
						TableHeader:   toTableHeader(""),
						KeepVariables: true,
						Rows: sliceOf(
							toRow(heredoc.Doc(`
							CREATE TABLE Musicians (
							  SingerId INT64 NOT NULL,
							  FirstName STRING(1024),
							  LastName STRING(1024),
							  SingerInfo BYTES(MAX),
							) PRIMARY KEY(SingerId);
							CREATE TABLE Singers (
							  SingerId INT64 NOT NULL,
							  FirstName STRING(1024),
							  LastName STRING(1024),
							  SingerInfo BYTES(MAX),
							) PRIMARY KEY(SingerId);
							CREATE INDEX SingersByFirstLastName ON Singers(FirstName, LastName);
							`)),
						),
					},
				},
			},
		},
		{
			desc: "SHOW CREATE INDEX",
			ddls: sliceOf(
				"CREATE TABLE TestShowCreateIndexTbl(id INT64, val INT64) PRIMARY KEY(id)",
				"CREATE INDEX TestShowCreateIndexIdx ON TestShowCreateIndexTbl(val)",
			),
			stmtResults: []stmtResult{
				{
					"SHOW CREATE INDEX TestShowCreateIndexIdx",
					&Result{
						TableHeader:  toTableHeader("Name", "DDL"),
						Rows:         sliceOf(toRow("TestShowCreateIndexIdx", "CREATE INDEX TestShowCreateIndexIdx ON TestShowCreateIndexTbl(val)")),
						AffectedRows: 1,
					},
				},
			},
		},
		{
			desc: "DESCRIBE DML (INSERT with literal)",
			ddls: sliceOf("CREATE TABLE TestDescribeDMLTbl(id INT64 PRIMARY KEY)"),
			stmtResults: []stmtResult{
				{
					"DESCRIBE INSERT INTO TestDescribeDMLTbl (id) VALUES (1)",
					&Result{
						// For DML without THEN RETURN, result is empty.
						TableHeader: toTableHeader("Column_Name", "Column_Type"),
						// No parameters in this DML - Rows and AffectedRows default to nil/0
					},
				},
			},
		},
		{
			desc: "SHOW SCHEMA UPDATE OPERATIONS (empty result expected)",
			stmtResults: []stmtResult{
				{
					"SHOW SCHEMA UPDATE OPERATIONS",
					&Result{
						TableHeader: toTableHeader("OPERATION_ID", "STATEMENTS", "DONE", "PROGRESS", "COMMIT_TIMESTAMP", "ERROR"),
						// Expect no operations on a fresh emulator DB - Rows and AffectedRows default to nil/0
					},
				},
			},
		},
		{
			desc:  "SHOW DATABASES in admin mode",
			admin: true,
			stmtResults: []stmtResult{
				{
					"SHOW DATABASES",
					&Result{
						TableHeader: toTableHeader("Database"),
						// Don't check specific rows since databases vary
					},
				},
			},
			cmpOpts: sliceOf(cmpopts.IgnoreFields(Result{}, "Rows", "AffectedRows")),
		},
	}

	runStatementTests(t, tests)
}

// TestBatchStatements tests BATCH-related functionality including BATCH DDL, BATCH DML, AUTO_BATCH_DML
func TestBatchStatements(t *testing.T) {
	tests := []statementTestCase{
		{
			desc: "BATCH DML with parameters",
			ddls: sliceOf(testTableSimpleDDL),
			stmtResults: []stmtResult{
				srKeep(`SET PARAM n = 1`),
				srBatchDMLKeep("START BATCH DML", 0),
				srBatchDML("INSERT INTO TestTable (id, active) VALUES (@n, false)", 1),
				srBatchDML("UPDATE TestTable SET active = true WHERE id = @n", 2),
				{"RUN BATCH", &Result{
					IsExecutedDML:    true,
					AffectedRows:     2,
					AffectedRowsType: rowCountTypeUpperBound,
					TableHeader:      toTableHeader("DML", "Rows"),
					Rows: sliceOf(
						toRow("INSERT INTO TestTable (id, active) VALUES (@n, false)", "1"),
						toRow("UPDATE TestTable SET active = true WHERE id = @n", "1"),
					),
				}},
			},
		},
		{
			desc: "BATCH DDL",
			stmtResults: []stmtResult{
				srKeep(`SET CLI_ECHO_EXECUTED_DDL = TRUE`),
				srBatchDDLKeep("START BATCH DDL", 0),
				{heredoc.Doc(`CREATE TABLE TestTable (
					id		INT64,
					active	BOOL,
				) PRIMARY KEY(id)`), &Result{BatchInfo: &BatchInfo{Mode: batchModeDDL, Size: 1}}},
				srBatchDDL(`CREATE TABLE TestTable2 (id INT64, active BOOL) PRIMARY KEY(id)`, 2),
				{"RUN BATCH", &Result{
					TableHeader: toTableHeader("Executed", "Commit Timestamp"),
					Rows: sliceOf(
						toRow(heredoc.Doc(`
							CREATE TABLE TestTable (
								id		INT64,
								active	BOOL,
							) PRIMARY KEY(id);`), "(ignored)"),
						toRow(`CREATE TABLE TestTable2 (id INT64, active BOOL) PRIMARY KEY(id);`, "(ignored)"),
					),
				}},
			},
			// Ignore Commit Timestamp column value
			cmpOpts: sliceOf(ignoreRegexOpt(`\.Rows\[\d*\]\[1\]`)),
		},
		{
			desc: "AUTO_BATCH_DML",
			ddls: sliceOf(testTableSimpleDDL),
			stmtResults: []stmtResult{
				srKeep("SET AUTO_BATCH_DML = TRUE"),
				srDML("INSERT INTO TestTable (id, active) VALUES (1,true)", 1),
				srEmpty("BEGIN"),
				{"INSERT INTO TestTable (id, active) VALUES (2,	false)", &Result{AffectedRows: 0, BatchInfo: &BatchInfo{Mode: batchModeDML, Size: 1}}}, // includes tab
				{"COMMIT", &Result{
					IsExecutedDML: true,
					AffectedRows:  1,
					TableHeader:   toTableHeader("DML", "Rows"),
					Rows:          sliceOf(Row{"INSERT INTO TestTable (id, active) VALUES (2,	false)", "1"}), // tab is pass-through
				}},
				{"SELECT * FROM TestTable ORDER BY id", &Result{
					AffectedRows: 2,
					TableHeader:  toTableHeader(testTableRowType),
					Rows:         sliceOf(toRow("1", "true"), toRow("2", "false")),
				}},
			},
		},
		{
			desc: "ABORT BATCH DML",
			ddls: sliceOf("CREATE TABLE TestAbortBatchDML(id INT64 PRIMARY KEY)"),
			stmtResults: []stmtResult{
				srBatchDMLKeep("START BATCH DML", 0),
				srBatchDML("INSERT INTO TestAbortBatchDML (id) VALUES (1)", 1),
				srKeep("ABORT BATCH"),
				{"SELECT COUNT(*) FROM TestAbortBatchDML", &Result{
					TableHeader:  toTableHeader(typector.NameTypeToStructTypeField("", typector.CodeToSimpleType(sppb.TypeCode_INT64))),
					Rows:         sliceOf(toRow("0")),
					AffectedRows: 1,
				}},
			},
			// No cmpOpts needed - TableHeader should be nil for batch statements
		},
	}

	runStatementTests(t, tests)
}

// TestPartitionedStatements tests PARTITION-related functionality including partitioned queries and DML
func TestPartitionedStatements(t *testing.T) {
	tests := []statementTestCase{
		{
			desc: "TRY PARTITIONED QUERY",
			stmtResults: []stmtResult{
				{"TRY PARTITIONED QUERY SELECT 1", &Result{
					ForceWrap:    true,
					AffectedRows: 1,
					TableHeader:  toTableHeader("Root_Partitionable"),
					Rows:         sliceOf(toRow("TRUE")),
				}},
			},
		},
		{
			desc: "CLI_TRY_PARTITION_QUERY system variable",
			stmtResults: []stmtResult{
				srKeep("SET CLI_TRY_PARTITION_QUERY = TRUE"),
				{"SELECT 1", &Result{
					ForceWrap:    true,
					AffectedRows: 1,
					TableHeader:  toTableHeader("Root_Partitionable"),
					Rows:         sliceOf(toRow("TRUE")),
				}},
			},
		},
		{
			desc: "CLI_TRY_PARTITION_QUERY with parameters",
			stmtResults: []stmtResult{
				srKeep("SET CLI_TRY_PARTITION_QUERY = TRUE"),
				srKeep("SET PARAM n = 1"),
				{"SELECT @n", &Result{
					ForceWrap:    true,
					AffectedRows: 1,
					TableHeader:  toTableHeader("Root_Partitionable"),
					Rows:         sliceOf(toRow("TRUE")),
				}},
			},
		},
		{
			desc: "mutation, pdml, partitioned query",
			ddls: sliceOf(testTableSimpleDDL),
			stmtResults: []stmtResult{
				srEmpty("MUTATE TestTable INSERT STRUCT(1 AS id, TRUE AS active)"),
				{"PARTITIONED UPDATE TestTable SET active = FALSE WHERE id = 1", &Result{IsExecutedDML: true, AffectedRows: 1, AffectedRowsType: rowCountTypeLowerBound}},
				{"RUN PARTITIONED QUERY SELECT id, active FROM TestTable", &Result{
					AffectedRows:   1,
					PartitionCount: 2,
					TableHeader:    toTableHeader(testTableRowType),
					Rows:           sliceOf(toRow("1", "false")),
				}},
			},
		},
	}

	runStatementTests(t, tests)
}

func TestProtoStatements(t *testing.T) {
	tests := []statementTestCase{
		{
			desc: "SHOW LOCAL PROTO with pb file",
			stmtResults: []stmtResult{
				srKeep(`SET CLI_PROTO_DESCRIPTOR_FILE = "testdata/protos/order_descriptors.pb"`),
				{
					stmt: `SHOW LOCAL PROTO`,
					want: &Result{
						TableHeader: toTableHeader("full_name", "kind", "package", "file"),
						Rows: sliceOf(
							toRow("examples.shipping.Order", "PROTO", "examples.shipping", "order_protos.proto"),
							toRow("examples.shipping.Order.Address", "PROTO", "examples.shipping", "order_protos.proto"),
							toRow("examples.shipping.Order.Item", "PROTO", "examples.shipping", "order_protos.proto"),
							toRow("examples.shipping.OrderHistory", "PROTO", "examples.shipping", "order_protos.proto"),
						),
						AffectedRows:  4,
						KeepVariables: true,
					},
				},
			},
		},
		{
			desc: "SHOW LOCAL PROTO with proto file",
			stmtResults: []stmtResult{
				srKeep(`SET CLI_PROTO_DESCRIPTOR_FILE = "testdata/protos/singer.proto"`),
				{
					stmt: `SHOW LOCAL PROTO`,
					want: &Result{
						TableHeader: toTableHeader("full_name", "kind", "package", "file"),
						Rows: sliceOf(
							toRow("examples.spanner.music.SingerInfo", "PROTO", "examples.spanner.music", "testdata/protos/singer.proto"),
							toRow("examples.spanner.music.CustomSingerInfo", "PROTO", "examples.spanner.music", "testdata/protos/singer.proto"),
							toRow("examples.spanner.music.Genre", "ENUM", "examples.spanner.music", "testdata/protos/singer.proto"),
							toRow("examples.spanner.music.CustomGenre", "ENUM", "examples.spanner.music", "testdata/protos/singer.proto"),
						),
						AffectedRows:  4,
						KeepVariables: true,
					},
				},
			},
		},
		{
			desc: "PROTO BUNDLE statements",
			// Note: Current cloud-spanner-emulator only accepts DDL, but it is nop.
			stmtResults: []stmtResult{
				sr("SHOW REMOTE PROTO", &Result{KeepVariables: true, TableHeader: toTableHeader("full_name", "kind", "package")}),
				srKeep(`SET CLI_PROTO_DESCRIPTOR_FILE = "testdata/protos/order_descriptors.pb"`),
				srEmpty("CREATE PROTO BUNDLE (`examples.shipping.Order`)"),
				srEmpty("ALTER PROTO BUNDLE DELETE (`examples.shipping.Order`)"),
				srEmpty("SYNC PROTO BUNDLE DELETE (`examples.shipping.Order`)"),
			},
		},
	}

	runStatementTests(t, tests)
}

func TestAdminStatements(t *testing.T) {
	tests := []statementTestCase{
		{
			desc:  "CREATE DATABASE in admin mode",
			admin: true,
			stmtResults: []stmtResult{
				srEmpty("CREATE DATABASE test_db_create"), // CREATE DATABASE returns empty result
			},
		},
		{
			desc:  "CREATE and DROP DATABASE workflow in admin mode",
			admin: true,
			stmtResults: []stmtResult{
				srEmpty("CREATE DATABASE test_workflow_db"), // CREATE DATABASE returns empty result
				{
					stmt: "SHOW DATABASES",
					want: &Result{
						TableHeader: toTableHeader("Database"),
						// Don't check specific content
					},
				},
				srEmpty("DROP DATABASE test_workflow_db"), // DROP DATABASE should also be mutation
				{
					stmt: "SHOW DATABASES",
					want: &Result{
						TableHeader: toTableHeader("Database"),
						// Don't check specific content
					},
				},
			},
			cmpOpts: sliceOf(cmpopts.IgnoreFields(Result{}, "Rows", "AffectedRows")),
		},
		{
			desc:     "DETACH and USE workflow with database creation",
			database: "test-database", // Start with a database connection
			stmtResults: []stmtResult{
				{
					stmt: "SHOW VARIABLE CLI_DATABASE", // Should show test-database (connected)
					want: &Result{
						KeepVariables: true,
						TableHeader:   toTableHeader("CLI_DATABASE"),
						Rows:          sliceOf(toRow("test-database")),
					},
				},
				{
					stmt: "SELECT 1 AS connected", // Should work from database mode
					want: &Result{
						TableHeader:  toTableHeader(typector.NameTypeToStructTypeField("connected", typector.CodeToSimpleType(sppb.TypeCode_INT64))),
						Rows:         sliceOf(toRow("1")),
						AffectedRows: 1,
					},
				},
				srEmpty("DETACH"), // Switch to admin-only mode, returns empty result
				{
					stmt: "SHOW VARIABLE CLI_DATABASE", // Should show empty string (*detached*)
					want: &Result{
						KeepVariables: true,
						TableHeader:   toTableHeader("CLI_DATABASE"),
						Rows:          sliceOf(toRow("")), // Empty string in detached mode
						AffectedRows:  0,
					},
				},
				srEmpty("CREATE DATABASE `test_detach_db`"), // Should work from admin-only mode
				{
					stmt: "SHOW DATABASES", // Should show both databases
					want: &Result{
						TableHeader:  toTableHeader("Database"),
						Rows:         sliceOf(toRow("test-database"), toRow("test_detach_db")), // Both databases
						AffectedRows: 2,
					},
				},
				srEmpty("USE `test_detach_db`"), // Switch to new database
				{
					stmt: "SHOW VARIABLE CLI_DATABASE", // Should show test_detach_db
					want: &Result{
						KeepVariables: true,
						TableHeader:   toTableHeader("CLI_DATABASE"),
						Rows:          sliceOf(toRow("test_detach_db")), // Shows new database name after USE
						AffectedRows:  0,
					},
				},
				{
					stmt: "SELECT 1 AS reconnected", // Should work from database mode after USE
					want: &Result{
						TableHeader:  toTableHeader(typector.NameTypeToStructTypeField("reconnected", typector.CodeToSimpleType(sppb.TypeCode_INT64))),
						Rows:         sliceOf(toRow("1")),
						AffectedRows: 1,
					},
				},
				srEmpty("DETACH"),                         // Switch to admin-only mode again
				srEmpty("DROP DATABASE `test_detach_db`"), // Should work from admin-only mode
			},
			// TableHeaders are explicitly set for SELECT statements
		},
		{
			desc:     "DATABASE statements (dedicated instance)",
			database: "test-database",
			stmtResults: []stmtResult{
				{
					stmt: "SHOW DATABASES",
					want: &Result{TableHeader: toTableHeader("Database"), Rows: sliceOf(toRow("test-database")), AffectedRows: 1},
				},
				srEmpty("CREATE DATABASE `new-database`"), // CREATE DATABASE returns empty result
				{
					stmt: "SHOW DATABASES",
					want: &Result{TableHeader: toTableHeader("Database"), Rows: sliceOf(toRow("new-database"), toRow("test-database")), AffectedRows: 2},
				},
				srEmpty("USE `new-database` ROLE spanner_info_reader"), // nop
				srEmpty("USE `test-database`"),                         // nop
				srEmpty("DROP DATABASE `new-database`"),                // DROP DATABASE
				{
					stmt: "SHOW DATABASES",
					want: &Result{TableHeader: toTableHeader("Database"), Rows: sliceOf(toRow("test-database")), AffectedRows: 1},
				},
			},
			// Ignore duration field in CREATE DATABASE result
			cmpOpts: sliceOf(ignorePathOpt(`.Rows[0][2]`)),
		},
		{
			desc: "PARTITION SELECT query",
			ddls: sliceOf("CREATE TABLE TestPartitionQueryTbl(id INT64 PRIMARY KEY)"),
			stmtResults: []stmtResult{
				{
					stmt: "PARTITION SELECT id FROM TestPartitionQueryTbl",
					want: &Result{
						TableHeader:  toTableHeader("Partition_Token"),
						AffectedRows: 2, // Emulator usually creates a couple of partitions for simple queries
						ForceWrap:    true,
					},
				},
			},
			// Ignore actual token values
			cmpOpts: sliceOf(cmpopts.IgnoreFields(Result{}, "Rows")),
		},
	}

	runStatementTests(t, tests)
}

func TestMiscStatements(t *testing.T) {
	tests := []statementTestCase{
		{
			desc:        "SPLIT POINTS statements",
			ddls:        sliceOf(testTableSimpleDDL),
			dmls:        []string{"DELETE FROM TestTable WHERE TRUE"},
			stmtResults: []stmtResult{
				// Empty results for SPLIT POINTS since it only works with dedicated DB
			},
		},
		{
			desc:        "EXPLAIN & EXPLAIN ANALYZE statements",
			stmtResults: []stmtResult{
				// Empty results for EXPLAIN since it only works with dedicated DB
			},
		},
		{
			desc:        "CQL SELECT",
			ddls:        sliceOf(testTableSimpleDDL),
			dmls:        []string{"DELETE FROM TestTable WHERE TRUE"},
			stmtResults: []stmtResult{
				// Empty results since CQL SELECT would return actual data
			},
		},
		{
			desc: "SET ADD statement for CLI_PROTO_FILES",
			stmtResults: []stmtResult{
				srKeep(`SET CLI_PROTO_DESCRIPTOR_FILE += "testdata/protos/order_descriptors.pb"`),
				{
					stmt: `SHOW VARIABLE CLI_PROTO_DESCRIPTOR_FILE`,
					want: &Result{
						KeepVariables: true,
						TableHeader:   toTableHeader("CLI_PROTO_DESCRIPTOR_FILE"),
						Rows:          sliceOf(toRow("testdata/protos/order_descriptors.pb")),
						AffectedRows:  0,
					},
				},
				srKeep(`SET CLI_PROTO_DESCRIPTOR_FILE += "testdata/protos/singer.proto"`),
				{
					stmt: `SHOW VARIABLE CLI_PROTO_DESCRIPTOR_FILE`,
					want: &Result{
						KeepVariables: true,
						TableHeader:   toTableHeader("CLI_PROTO_DESCRIPTOR_FILE"),
						Rows:          sliceOf(toRow("testdata/protos/order_descriptors.pb,testdata/protos/singer.proto")),
						AffectedRows:  0,
					},
				},
			},
		},
		{
			desc: "MUTATE DELETE",
			ddls: sliceOf("CREATE TABLE TestMutateDeleteTbl(id INT64 PRIMARY KEY)"),
			stmtResults: []stmtResult{
				{
					stmt: "INSERT INTO TestMutateDeleteTbl (id) VALUES (1)",
					want: &Result{
						AffectedRows:  1,
						IsExecutedDML: true,
					},
				},
				{
					stmt: "MUTATE TestMutateDeleteTbl DELETE (1)",
					want: &Result{
						AffectedRows: 0,
					},
				},
				{
					stmt: "SELECT COUNT(*) FROM TestMutateDeleteTbl",
					want: &Result{
						TableHeader:  toTableHeader(typector.NameTypeToStructTypeField("", typector.CodeToSimpleType(sppb.TypeCode_INT64))),
						Rows:         sliceOf(toRow("0")),
						AffectedRows: 1,
					},
				},
			},
		},
	}

	runStatementTests(t, tests)
}

func TestReadWriteTransaction(t *testing.T) {
	t.Parallel()
	if testing.Short() {
		t.Skip("skipping integration test in short mode")
	}
	t.Run("begin, insert, and commit", func(t *testing.T) {
		t.Parallel()

		ctx, cancel := context.WithTimeout(t.Context(), 180*time.Second)
		defer cancel()

		_, session, teardown := initializeWithRandomDB(t, testTableDDLs, nil)
		defer teardown()

		// begin
		stmt, err := BuildStatement("BEGIN")
		if err != nil {
			t.Fatalf("invalid statement: error=%s", err)
		}

		result, err := stmt.Execute(ctx, session)
		if err != nil {
			t.Fatalf("unexpected error happened: %s", err)
		}

		compareResult(t, result, &Result{
			AffectedRows: 0,
		})

		// insert
		stmt, err = BuildStatement("INSERT INTO tbl (id, active) VALUES (1, true), (2, false)")
		if err != nil {
			t.Fatalf("invalid statement: error=%s", err)
		}

		result, err = stmt.Execute(ctx, session)
		if err != nil {
			t.Fatalf("unexpected error happened: %s", err)
		}

		compareResult(t, result, &Result{
			AffectedRows:  2,
			IsExecutedDML: true,
		})

		// commit
		stmt, err = BuildStatement("COMMIT")
		if err != nil {
			t.Fatalf("invalid statement: error=%s", err)
		}

		result, err = stmt.Execute(ctx, session)
		if err != nil {
			t.Fatalf("unexpected error happened: %s", err)
		}

		compareResult(t, result, &Result{
			AffectedRows: 0,
		})

		// check by query
		query := spanner.NewStatement("SELECT id, active FROM tbl ORDER BY id ASC")
		iter := session.client.Single().Query(ctx, query)
		defer iter.Stop()
		var gotStructs []testTableSchema
		for {
			row, err := iter.Next()
			if errors.Is(err, iterator.Done) {
				break
			}
			if err != nil {
				t.Fatalf("unexpected error: %s", err)
			}
			var got testTableSchema
			if err := row.ToStruct(&got); err != nil {
				t.Fatalf("unexpected error: %s", err)
			}
			gotStructs = append(gotStructs, got)
		}
		expectedStructs := []testTableSchema{
			{1, true},
			{2, false},
		}
		if !cmp.Equal(gotStructs, expectedStructs) {
			t.Errorf("diff: %s", cmp.Diff(gotStructs, expectedStructs))
		}
	})

	t.Run("begin, insert, and rollback", func(t *testing.T) {
		ctx, cancel := context.WithTimeout(t.Context(), 180*time.Second)
		defer cancel()

		_, session, teardown := initializeWithRandomDB(t, testTableDDLs, nil)
		defer teardown()

		// begin
		stmt, err := BuildStatement("BEGIN")
		if err != nil {
			t.Fatalf("invalid statement: error=%s", err)
		}

		result, err := stmt.Execute(ctx, session)
		if err != nil {
			t.Fatalf("unexpected error happened: %s", err)
		}

		compareResult(t, result, &Result{
			AffectedRows: 0,
		})

		// insert
		stmt, err = BuildStatement("INSERT INTO tbl (id, active) VALUES (1, true), (2, false)")
		if err != nil {
			t.Fatalf("invalid statement: error=%s", err)
		}

		result, err = stmt.Execute(ctx, session)
		if err != nil {
			t.Fatalf("unexpected error happened: %s", err)
		}

		compareResult(t, result, &Result{
			AffectedRows:  2,
			IsExecutedDML: true,
		})

		// rollback
		stmt, err = BuildStatement("ROLLBACK")
		if err != nil {
			t.Fatalf("invalid statement: error=%s", err)
		}

		result, err = stmt.Execute(ctx, session)
		if err != nil {
			t.Fatalf("unexpected error happened: %s", err)
		}

		compareResult(t, result, &Result{
			AffectedRows: 0,
		})

		// check by query
		query := spanner.NewStatement("SELECT id, active FROM tbl ORDER BY id ASC")
		iter := session.client.Single().Query(ctx, query)
		defer iter.Stop()
		_ = iter.Do(func(row *spanner.Row) error {
			t.Errorf("rollbacked, but written row found: %#v", row)
			return nil
		})
	})

	t.Run("heartbeat: transaction is not aborted even if the transaction is idle", func(t *testing.T) {
		ctx, cancel := context.WithTimeout(t.Context(), 180*time.Second)
		defer cancel()

		_, session, teardown := initializeWithRandomDB(t, testTableDDLs, sliceOf("INSERT INTO tbl (id, active) VALUES (1, true), (2, false)"))
		defer teardown()

		// begin
		stmt, err := BuildStatement("BEGIN")
		if err != nil {
			t.Fatalf("invalid statement: error=%s", err)
		}

		if _, err := stmt.Execute(ctx, session); err != nil {
			t.Fatalf("unexpected error happened: %s", err)
		}

		// first query
		query := spanner.NewStatement("SELECT id, active FROM tbl")
		iter := session.client.Single().Query(ctx, query)
		defer iter.Stop()
		if _, err := iter.Next(); err != nil {
			t.Fatalf("unexpected error happened: %s", err)
		}

		// default transaction idle time is 10 secs
		time.Sleep(10 * time.Second)

		// second query
		query = spanner.NewStatement("SELECT id, active FROM tbl")
		iter = session.client.Single().Query(ctx, query)
		defer iter.Stop()
		if _, err := iter.Next(); err != nil {
			t.Fatalf("error should not happen: %s", err)
		}
	})
}

func TestReadOnlyTransaction(t *testing.T) {
	t.Parallel()
	if testing.Short() {
		t.Skip("skipping integration test in short mode")
	}
	t.Run("begin ro, query, and close", func(t *testing.T) {
		t.Parallel()
		ctx, cancel := context.WithTimeout(t.Context(), 180*time.Second)
		defer cancel()

		_, session, teardown := initializeWithRandomDB(t, testTableDDLs, sliceOf("INSERT INTO tbl (id, active) VALUES (1, true), (2, false)"))
		defer teardown()

		// begin
		stmt, err := BuildStatement("BEGIN RO")
		if err != nil {
			t.Fatalf("invalid statement: error=%s", err)
		}

		result, err := stmt.Execute(ctx, session)
		if err != nil {
			t.Fatalf("unexpected error happened: %s", err)
		}

		compareResult(t, result, &Result{
			AffectedRows: 0,
		})

		// query
		stmt, err = BuildStatement("SELECT id, active FROM tbl ORDER BY id ASC")
		if err != nil {
			t.Fatalf("invalid statement: error=%s", err)
		}

		result, err = stmt.Execute(ctx, session)
		if err != nil {
			t.Fatalf("unexpected error happened: %s", err)
		}

		compareResult(t, result, &Result{
			Rows: sliceOf(
				toRow("1", "true"),
				toRow("2", "false"),
			),

			TableHeader:  toTableHeader(testTableRowType),
			AffectedRows: 2,
		})

		// close
		stmt, err = BuildStatement("CLOSE")
		if err != nil {
			t.Fatalf("invalid statement: error=%s", err)
		}

		result, err = stmt.Execute(ctx, session)
		if err != nil {
			t.Fatalf("unexpected error happened: %s", err)
		}

		compareResult(t, result, &Result{
			AffectedRows: 0,
		})
	})

	t.Run("begin ro with stale read", func(t *testing.T) {
		ctx, cancel := context.WithTimeout(t.Context(), 180*time.Second)
		defer cancel()

		_, session, teardown := initializeWithRandomDB(t, testTableDDLs, sliceOf("INSERT INTO tbl (id, active) VALUES (1, true), (2, false)"))
		defer teardown()

		// stale read also can't recognize the recent created table itself,
		// so sleep for a while
		time.Sleep(10 * time.Second)

		// insert more fixture
		stmt, err := BuildStatement("INSERT INTO tbl (id, active) VALUES (3, true), (4, false)")
		if err != nil {
			t.Fatalf("invalid statement: error=%s", err)
		}
		if _, err := stmt.Execute(ctx, session); err != nil {
			t.Fatalf("unexpected error happened: %s", err)
		}

		// begin with stale read
		stmt, err = BuildStatement("BEGIN RO 5")
		if err != nil {
			t.Fatalf("invalid statement: error=%s", err)
		}

		if _, err := stmt.Execute(ctx, session); err != nil {
			t.Fatalf("unexpected error happened: %s", err)
		}

		// query
		stmt, err = BuildStatement("SELECT id, active FROM tbl ORDER BY id ASC")
		if err != nil {
			t.Fatalf("invalid statement: error=%s", err)
		}

		result, err := stmt.Execute(ctx, session)
		if err != nil {
			t.Fatalf("unexpected error happened: %s", err)
		}

		// should not include id=3 and id=4
		compareResult(t, result, &Result{
			Rows: sliceOf(
				toRow("1", "true"),
				toRow("2", "false"),
			),
			TableHeader:  toTableHeader(testTableRowType),
			AffectedRows: 2,
		})

		// close
		stmt, err = BuildStatement("CLOSE")
		if err != nil {
			t.Fatalf("invalid statement: error=%s", err)
		}

		_, err = stmt.Execute(ctx, session)
		if err != nil {
			t.Fatalf("unexpected error happened: %s", err)
		}
	})
}

func TestShowCreateTable(t *testing.T) {
	t.Parallel()
	if testing.Short() {
		t.Skip("skipping integration test in short mode")
	}
	ctx, cancel := context.WithTimeout(t.Context(), 180*time.Second)
	defer cancel()

	_, session, teardown := initializeWithRandomDB(t, testTableDDLs, sliceOf("INSERT INTO tbl (id, active) VALUES (1, true), (2, false)"))
	defer teardown()

	stmt, err := BuildStatement("SHOW CREATE TABLE tbl")
	if err != nil {
		t.Fatalf("invalid statement: error=%s", err)
	}

	result, err := stmt.Execute(ctx, session)
	if err != nil {
		t.Fatalf("unexpected error happened: %s", err)
	}

	compareResult(t, result, &Result{
		TableHeader: toTableHeader("Name", "DDL"),
		Rows: sliceOf(
			toRow("tbl", "CREATE TABLE tbl (\n  id INT64 NOT NULL,\n  active BOOL NOT NULL,\n) PRIMARY KEY(id)"),
		),
		AffectedRows: 1,
	})
}

func TestShowColumns(t *testing.T) {
	t.Parallel()
	if testing.Short() {
		t.Skip("skipping integration test in short mode")
	}
	ctx, cancel := context.WithTimeout(t.Context(), 180*time.Second)
	defer cancel()

	_, session, teardown := initializeWithRandomDB(t, testTableDDLs, sliceOf("INSERT INTO tbl (id, active) VALUES (1, true), (2, false)"))
	defer teardown()

	stmt, err := BuildStatement("SHOW COLUMNS FROM tbl")
	if err != nil {
		t.Fatalf("invalid statement: error=%s", err)
	}

	result, err := stmt.Execute(ctx, session)
	if err != nil {
		t.Fatalf("unexpected error happened: %s", err)
	}

	compareResult(t, result, &Result{
		TableHeader: toTableHeader("Field", "Type", "NULL", "Key", "Key_Order", "Options"),
		Rows: sliceOf(
			toRow("id", "INT64", "NO", "PRIMARY_KEY", "ASC", "NULL"),
			toRow("active", "BOOL", "NO", "NULL", "NULL", "NULL"),
		),
		AffectedRows: 2,
	})
}

func TestShowIndexes(t *testing.T) {
	t.Parallel()
	if testing.Short() {
		t.Skip("skipping integration test in short mode")
	}
	ctx, cancel := context.WithTimeout(t.Context(), 180*time.Second)
	defer cancel()

	_, session, teardown := initializeWithRandomDB(t, testTableDDLs, sliceOf("INSERT INTO tbl (id, active) VALUES (1, true), (2, false)"))
	defer teardown()

	stmt, err := BuildStatement("SHOW INDEXES FROM tbl")
	if err != nil {
		t.Fatalf("invalid statement: error=%s", err)
	}

	result, err := stmt.Execute(ctx, session)
	if err != nil {
		t.Fatalf("unexpected error happened: %s", err)
	}

	compareResult(t, result, &Result{
		TableHeader: toTableHeader("Table", "Parent_table", "Index_name", "Index_type", "Is_unique", "Is_null_filtered", "Index_state"),
		Rows: sliceOf(
			toRow("tbl", "", "PRIMARY_KEY", "PRIMARY_KEY", "true", "false", "NULL"),
		),
		AffectedRows: 1,
	})
}

func TestTruncateTable(t *testing.T) {
	t.Parallel()
	if testing.Short() {
		t.Skip("skipping integration test in short mode")
	}
	ctx, cancel := context.WithTimeout(t.Context(), 180*time.Second)
	defer cancel()

	_, session, teardown := initializeWithRandomDB(t, testTableDDLs, sliceOf("INSERT INTO tbl (id, active) VALUES (1, true), (2, false)"))
	defer teardown()

	stmt, err := BuildStatement("TRUNCATE TABLE tbl")
	if err != nil {
		t.Fatalf("invalid statement: %v", err)
	}

	if _, err := stmt.Execute(ctx, session); err != nil {
		t.Fatalf("execution failed: %v", err)
	}

	// We don't use the TRUNCATE TABLE's result since PartitionedUpdate may return estimated affected row counts.
	// Instead, we check if rows are remained in the table.
	var count int64
	countStmt := spanner.NewStatement("SELECT COUNT(*) FROM tbl")
	if err := session.client.Single().Query(ctx, countStmt).Do(func(r *spanner.Row) error {
		return r.Column(0, &count)
	}); err != nil {
		t.Fatalf("query failed: %v", err)
	}
	if count != 0 {
		t.Errorf("TRUNCATE TABLE executed, but %d rows are remained", count)
	}
}

func TestPartitionedDML(t *testing.T) {
	t.Parallel()
	if testing.Short() {
		t.Skip("skipping integration test in short mode")
	}
	ctx, cancel := context.WithTimeout(t.Context(), 180*time.Second)
	defer cancel()

	_, session, teardown := initializeWithRandomDB(t, testTableDDLs, sliceOf("INSERT INTO tbl (id, active) VALUES (1, false)"))
	defer teardown()

	stmt, err := BuildStatement("PARTITIONED UPDATE tbl SET active = true WHERE true")
	if err != nil {
		t.Fatalf("invalid statement: %v", err)
	}

	if _, err := stmt.Execute(ctx, session); err != nil {
		t.Fatalf("execution failed: %v", err)
	}

	selectStmt := spanner.NewStatement("SELECT active FROM tbl")
	var got bool
	if err := session.client.Single().Query(ctx, selectStmt).Do(func(r *spanner.Row) error {
		return r.Column(0, &got)
	}); err != nil {
		t.Fatalf("query failed: %v", err)
	}
	if want := true; want != got {
		t.Errorf("PARTITIONED UPDATE was executed, but rows were not updated")
	}
}

func TestShowOperation(t *testing.T) {
	t.Parallel()
	if testing.Short() {
		t.Skip("skipping integration test in short mode")
	}
	ctx := context.Background()
	emulator, session, teardown := initializeWithRandomDB(t, nil, nil)
	defer teardown()

	// Execute a DDL operation to create an LRO
	ddlStatement := "CREATE TABLE TestShowOperationTable (id INT64, name STRING(100)) PRIMARY KEY (id)"
	stmt, err := BuildStatement(ddlStatement)
	if err != nil {
		t.Fatalf("invalid DDL statement: %v", err)
	}

	if _, err := stmt.Execute(ctx, session); err != nil {
		t.Fatalf("DDL execution failed: %v", err)
	}

	// Get schema update operations to find our operation ID
	showOpsStmt, err := BuildStatement("SHOW SCHEMA UPDATE OPERATIONS")
	if err != nil {
		t.Fatalf("invalid SHOW SCHEMA UPDATE OPERATIONS statement: %v", err)
	}

	result, err := showOpsStmt.Execute(ctx, session)
	if err != nil {
		t.Fatalf("SHOW SCHEMA UPDATE OPERATIONS execution failed: %v", err)
	}

	// Verify we have at least one operation
	if result.AffectedRows == 0 {
		t.Fatal("Expected at least one schema update operation, but got none")
	}

	// Extract operation ID by matching the DDL statement
	var operationID string
	var foundOp bool
	for _, row := range result.Rows {
		// Assuming DDL statement is in the second column (index 1) and operation ID in the first (index 0)
		if len(row) > 1 && strings.Contains(row[1], "CREATE TABLE TestShowOperationTable") {
			if len(row[0]) > 0 {
				operationID = row[0]
				foundOp = true
				break
			}
		}
	}

	if !foundOp {
		t.Fatalf("Failed to find operation ID for DDL: %s in SHOW SCHEMA UPDATE OPERATIONS result", ddlStatement)
	}

	// Test SHOW OPERATION with the extracted operation ID
	showOpStmt, err := BuildStatement(fmt.Sprintf("SHOW OPERATION '%s'", operationID))
	if err != nil {
		t.Fatalf("invalid SHOW OPERATION statement: %v", err)
	}

	opResult, err := showOpStmt.Execute(ctx, session)
	if err != nil {
		t.Fatalf("SHOW OPERATION execution failed: %v", err)
	}

	// Verify the result has the expected structure
	expectedHeaders := []string{"OPERATION_ID", "STATEMENTS", "DONE", "PROGRESS", "COMMIT_TIMESTAMP", "ERROR"}
	actualHeaders := extractTableColumnNames(opResult.TableHeader)
	if len(actualHeaders) != len(expectedHeaders) {
		t.Fatalf("Expected %d table headers, got %d", len(expectedHeaders), len(actualHeaders))
	}

	for i, expected := range expectedHeaders {
		if actualHeaders[i] != expected {
			t.Errorf("Expected header[%d] to be %s, got %s", i, expected, actualHeaders[i])
		}
	}

	// Verify we have at least one row (our CREATE TABLE statement)
	if len(opResult.Rows) == 0 {
		t.Fatal("Expected at least one row in SHOW OPERATION result")
	}

	// Verify the operation ID matches what we requested
	if len(opResult.Rows[0]) > 0 && opResult.Rows[0][0] != operationID {
		t.Errorf("Expected operation ID %s, got %s", operationID, opResult.Rows[0][0])
	}

	// Verify the statement contains our DDL
	if len(opResult.Rows[0]) > 1 {
		statement := opResult.Rows[0][1]
		if !strings.Contains(statement, "CREATE TABLE TestShowOperationTable") {
			t.Errorf("Expected statement to contain CREATE TABLE TestShowOperationTable, got: %s", statement)
		}
	}

	// Verify the operation is done (DDL should complete quickly in emulator)
	if len(opResult.Rows[0]) > 2 {
		done := opResult.Rows[0][2]
		if done != "true" {
			t.Logf("Note: Operation is not done yet: %s (this may be expected for slow operations)", done)
		}
	}

	// Test SHOW OPERATION with full operation name format
	fullOpName := fmt.Sprintf("projects/%s/instances/%s/databases/%s/operations/%s",
		session.systemVariables.Project,
		session.systemVariables.Instance,
		session.systemVariables.Database,
		operationID)

	showOpFullStmt, err := BuildStatement(fmt.Sprintf("SHOW OPERATION '%s'", fullOpName))
	if err != nil {
		t.Fatalf("invalid SHOW OPERATION statement with full name: %v", err)
	}

	fullOpResult, err := showOpFullStmt.Execute(ctx, session)
	if err != nil {
		t.Fatalf("SHOW OPERATION execution with full name failed: %v", err)
	}

	// Results should be identical whether using short ID or full name
	if len(fullOpResult.Rows) != len(opResult.Rows) {
		t.Errorf("Expected same number of rows for short ID (%d) and full name (%d)",
			len(opResult.Rows), len(fullOpResult.Rows))
	}

	// Test error case: non-existent operation
	nonExistentStmt, err := BuildStatement("SHOW OPERATION 'non_existent_operation_id'")
	if err != nil {
		t.Fatalf("invalid SHOW OPERATION statement for non-existent ID: %v", err)
	}

	_, err = nonExistentStmt.Execute(ctx, session)
	if err == nil {
		t.Error("Expected error for non-existent operation ID, but got none")
	}

	// Test SYNC mode functionality
	// Test SYNC mode with completed operation (should not hang, just return status)
	syncStmt, err := BuildStatement(fmt.Sprintf("SHOW OPERATION '%s' SYNC", operationID))
	if err != nil {
		t.Fatalf("invalid SHOW OPERATION SYNC statement: %v", err)
	}

	syncResult, err := syncStmt.Execute(ctx, session)
	if err != nil {
		t.Fatalf("SHOW OPERATION SYNC execution failed: %v", err)
	}

	// Results should be identical for default and SYNC mode when operation is already completed
	if len(syncResult.Rows) != len(opResult.Rows) {
		t.Errorf("Expected same number of rows for default (%d) and SYNC mode (%d)",
			len(opResult.Rows), len(syncResult.Rows))
	}

	// Test explicit ASYNC mode (should work same as default)
	asyncStmt, err := BuildStatement(fmt.Sprintf("SHOW OPERATION '%s' ASYNC", operationID))
	if err != nil {
		t.Fatalf("invalid SHOW OPERATION ASYNC statement: %v", err)
	}

	asyncResult, err := asyncStmt.Execute(ctx, session)
	if err != nil {
		t.Fatalf("SHOW OPERATION ASYNC execution failed: %v", err)
	}

	// Results should be identical for default and explicit ASYNC mode
	if len(asyncResult.Rows) != len(opResult.Rows) {
		t.Errorf("Expected same number of rows for default (%d) and ASYNC mode (%d)",
			len(opResult.Rows), len(asyncResult.Rows))
	}

	_ = emulator // Ensure emulator is used to avoid unused variable
}<|MERGE_RESOLUTION|>--- conflicted
+++ resolved
@@ -32,12 +32,13 @@
 	"github.com/MakeNowJust/heredoc/v2"
 	"github.com/apstndb/gsqlutils"
 	"github.com/apstndb/spanemuboost"
-	"github.com/apstndb/spanner-mycli/enums"
 	"github.com/cloudspannerecosystem/memefish/ast"
 	"github.com/samber/lo"
 	"google.golang.org/api/option/internaloption"
 	"google.golang.org/grpc"
 	"google.golang.org/grpc/credentials/insecure"
+
+	"github.com/apstndb/spanner-mycli/enums"
 
 	"google.golang.org/protobuf/testing/protocmp"
 
@@ -588,58 +589,6 @@
 	tests := []statementTestCase{
 		{
 			desc: "query parameters",
-<<<<<<< HEAD
-			stmt: sliceOf(
-				`SET PARAM b = true`,
-				`SET PARAM bs = b"foo"`,
-				`SET PARAM i64 = 1`,
-				`SET PARAM f64 = 1.0`,
-				`SET PARAM f32 = CAST(1.0 AS FLOAT32)`,
-				`SET PARAM n = NUMERIC "1"`,
-				`SET PARAM s = "foo"`,
-				`SET PARAM js = JSON "{}"`,
-				`SET PARAM ts = TIMESTAMP "2000-01-01T00:00:00Z"`,
-				`SET PARAM u = CAST("f703e11e-b175-46b0-8e04-3723bd71ff62" AS UUID)`,
-				`SET PARAM a_b = [true]`,
-				`SET PARAM n_b = CAST(NULL AS BOOL)`,
-				`SELECT @b AS b, @bs AS bs, @i64 AS i64, @f64 AS f64, @f32 AS f32, @n AS n, @s AS s, @js AS js, @ts AS ts,
- 				        @u AS u, @a_b AS a_b, @n_b AS n_b`,
-			),
-			wantResults: []*Result{
-				{KeepVariables: true},
-				{KeepVariables: true},
-				{KeepVariables: true},
-				{KeepVariables: true},
-				{KeepVariables: true},
-				{KeepVariables: true},
-				{KeepVariables: true},
-				{KeepVariables: true},
-				{KeepVariables: true},
-				{KeepVariables: true},
-				{KeepVariables: true},
-				{KeepVariables: true},
-				{
-					ColumnNames: sliceOf("b", "bs", "i64", "f64", "f32", "n", "s", "js", "ts", "u", "a_b", "n_b"),
-					ColumnTypes: sliceOf(
-						typector.NameTypeToStructTypeField("b", typector.CodeToSimpleType(sppb.TypeCode_BOOL)),
-						typector.NameTypeToStructTypeField("bs", typector.CodeToSimpleType(sppb.TypeCode_BYTES)),
-						typector.NameTypeToStructTypeField("i64", typector.CodeToSimpleType(sppb.TypeCode_INT64)),
-						typector.NameTypeToStructTypeField("f64", typector.CodeToSimpleType(sppb.TypeCode_FLOAT64)),
-						typector.NameTypeToStructTypeField("f32", typector.CodeToSimpleType(sppb.TypeCode_FLOAT32)),
-						typector.NameTypeToStructTypeField("n", typector.CodeToSimpleType(sppb.TypeCode_NUMERIC)),
-						typector.NameTypeToStructTypeField("s", typector.CodeToSimpleType(sppb.TypeCode_STRING)),
-						typector.NameTypeToStructTypeField("js", typector.CodeToSimpleType(sppb.TypeCode_JSON)),
-						typector.NameTypeToStructTypeField("ts", typector.CodeToSimpleType(sppb.TypeCode_TIMESTAMP)),
-						typector.NameTypeToStructTypeField("u", typector.CodeToSimpleType(sppb.TypeCode_UUID)),
-						typector.NameTypeToStructTypeField("a_b", typector.ElemCodeToArrayType(sppb.TypeCode_BOOL)),
-						typector.NameTypeToStructTypeField("n_b", typector.CodeToSimpleType(sppb.TypeCode_BOOL)),
-					),
-					Rows: sliceOf(
-						toRow("true", "Zm9v", "1", "1.000000", "1.000000", "1", "foo", "{}", "2000-01-01T00:00:00Z",
-							"f703e11e-b175-46b0-8e04-3723bd71ff62", "[true]", "NULL"),
-					),
-					AffectedRows: 1,
-=======
 			stmtResults: []stmtResult{
 				srKeep(`SET PARAM b = true`),
 				srKeep(`SET PARAM bs = b"foo"`),
@@ -652,12 +601,15 @@
 				srKeep(`SET PARAM ts = TIMESTAMP "2000-01-01T00:00:00Z"`),
 				srKeep(`SET PARAM ival_single = INTERVAL 3 DAY`),
 				srKeep(`SET PARAM ival_range = INTERVAL "3-4 5 6:7:8.999999999" YEAR TO SECOND`),
+				srKeep(`SET PARAM ival_range = INTERVAL "3-4 5 6:7:8.999999999" YEAR TO SECOND`),
+				srKeep(`SET PARAM u = CAST("f703e11e-b175-46b0-8e04-3723bd71ff62" AS UUID)`),
 				srKeep(`SET PARAM a_b = [true]`),
 				srKeep(`SET PARAM n_b = CAST(NULL AS BOOL)`),
 				srKeep(`SET PARAM n_ival = CAST(NULL AS INTERVAL)`),
+				srKeep(`SET PARAM n_ival = CAST(NULL AS INTERVAL)`),
 				{
 					`SELECT @b AS b, @bs AS bs, @i64 AS i64, @f64 AS f64, @f32 AS f32, @n AS n, @s AS s, @js AS js, @ts AS ts,
-					        @ival_single AS ival_single, @ival_range AS ival_range,
+					        @ival_single AS ival_single, @ival_range AS ival_range, @u AS u,
 					        @a_b AS a_b, @n_b AS n_b, @n_ival AS n_ival`,
 					&Result{
 						TableHeader: toTableHeader(sliceOf(
@@ -672,18 +624,18 @@
 							typector.NameTypeToStructTypeField("ts", typector.CodeToSimpleType(sppb.TypeCode_TIMESTAMP)),
 							typector.NameTypeToStructTypeField("ival_single", typector.CodeToSimpleType(sppb.TypeCode_INTERVAL)),
 							typector.NameTypeToStructTypeField("ival_range", typector.CodeToSimpleType(sppb.TypeCode_INTERVAL)),
+							typector.NameTypeToStructTypeField("u", typector.CodeToSimpleType(sppb.TypeCode_UUID)),
 							typector.NameTypeToStructTypeField("a_b", typector.ElemCodeToArrayType(sppb.TypeCode_BOOL)),
 							typector.NameTypeToStructTypeField("n_b", typector.CodeToSimpleType(sppb.TypeCode_BOOL)),
 							typector.NameTypeToStructTypeField("n_ival", typector.CodeToSimpleType(sppb.TypeCode_INTERVAL)),
 						)),
 						Rows: sliceOf(
 							toRow("true", "Zm9v", "1", "1.000000", "1.000000", "1", "foo", "{}", "2000-01-01T00:00:00Z",
-								"P3D", "P3Y4M5DT6H7M8.999999999S",
+								"P3D", "P3Y4M5DT6H7M8.999999999S", "f703e11e-b175-46b0-8e04-3723bd71ff62",
 								"[true]", "NULL", "NULL"),
 						),
 						AffectedRows: 1,
 					},
->>>>>>> cb39c059
 				},
 			},
 		},
